--- conflicted
+++ resolved
@@ -5,11 +5,7 @@
     <Description>C# runtime library for Protocol Buffers - Google's data interchange format.</Description>
     <Copyright>Copyright 2015, Google Inc.</Copyright>
     <AssemblyTitle>Google Protocol Buffers</AssemblyTitle>
-<<<<<<< HEAD
-    <VersionPrefix>3.22.1</VersionPrefix>
-=======
     <VersionPrefix>3.22.2</VersionPrefix>
->>>>>>> 787fc7dd
     <LangVersion>10.0</LangVersion>
     <Authors>Google Inc.</Authors>
     <TargetFrameworks>netstandard1.1;netstandard2.0;net45;net50</TargetFrameworks>
