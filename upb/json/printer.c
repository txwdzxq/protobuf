--- conflicted
+++ resolved
@@ -604,7 +604,6 @@
       assert(false);
       break;
   }
-<<<<<<< HEAD
 
   switch (upb_fielddef_type(value_field)) {
     case UPB_TYPE_INT32:
@@ -652,55 +651,6 @@
   upb_handlerattr_uninit(&empty_attr);
 }
 
-=======
-
-  switch (upb_fielddef_type(value_field)) {
-    case UPB_TYPE_INT32:
-      upb_handlers_setint32(h, value_field, putint32_t, &empty_attr);
-      break;
-    case UPB_TYPE_INT64:
-      upb_handlers_setint64(h, value_field, putint64_t, &empty_attr);
-      break;
-    case UPB_TYPE_UINT32:
-      upb_handlers_setuint32(h, value_field, putuint32_t, &empty_attr);
-      break;
-    case UPB_TYPE_UINT64:
-      upb_handlers_setuint64(h, value_field, putuint64_t, &empty_attr);
-      break;
-    case UPB_TYPE_BOOL:
-      upb_handlers_setbool(h, value_field, putbool, &empty_attr);
-      break;
-    case UPB_TYPE_FLOAT:
-      upb_handlers_setfloat(h, value_field, putfloat, &empty_attr);
-      break;
-    case UPB_TYPE_DOUBLE:
-      upb_handlers_setdouble(h, value_field, putdouble, &empty_attr);
-      break;
-    case UPB_TYPE_STRING:
-      upb_handlers_setstartstr(h, value_field, mapkeyval_startstr, &empty_attr);
-      upb_handlers_setstring(h, value_field, putstr, &empty_attr);
-      upb_handlers_setendstr(h, value_field, mapvalue_endstr, &empty_attr);
-      break;
-    case UPB_TYPE_BYTES:
-      upb_handlers_setstring(h, value_field, putbytes, &empty_attr);
-      break;
-    case UPB_TYPE_ENUM: {
-      upb_handlerattr enum_attr = UPB_HANDLERATTR_INITIALIZER;
-      set_enum_hd(h, value_field, &enum_attr);
-      upb_handlers_setint32(h, value_field, mapvalue_enum, &enum_attr);
-      upb_handlerattr_uninit(&enum_attr);
-      break;
-    }
-    case UPB_TYPE_MESSAGE:
-      // No handler necessary -- the submsg handlers will print the message
-      // as appropriate.
-      break;
-  }
-
-  upb_handlerattr_uninit(&empty_attr);
-}
-
->>>>>>> bd7ea8c6
 void printer_sethandlers(const void *closure, upb_handlers *h) {
   UPB_UNUSED(closure);
   const upb_msgdef *md = upb_handlers_msgdef(h);
