
#include "upb/decode.h"

#include <setjmp.h>
#include <string.h>

#include "upb/upb.h"
#include "upb/upb.int.h"

/* Must be last. */
#include "upb/port_def.inc"

/* Maps descriptor type -> elem_size_lg2.  */
static const uint8_t desctype_to_elem_size_lg2[] = {
    -1,               /* invalid descriptor type */
    3,  /* DOUBLE */
    2,   /* FLOAT */
    3,   /* INT64 */
    3,  /* UINT64 */
    2,   /* INT32 */
    3,  /* FIXED64 */
    2,  /* FIXED32 */
    0,    /* BOOL */
    UPB_SIZE(3, 4),  /* STRING */
    UPB_SIZE(2, 3),  /* GROUP */
    UPB_SIZE(2, 3),  /* MESSAGE */
    UPB_SIZE(3, 4),  /* BYTES */
    2,  /* UINT32 */
    2,    /* ENUM */
    2,   /* SFIXED32 */
    3,   /* SFIXED64 */
    2,   /* SINT32 */
    3,   /* SINT64 */
};

/* Maps descriptor type -> upb map size.  */
static const uint8_t desctype_to_mapsize[] = {
    -1,                 /* invalid descriptor type */
    8,                  /* DOUBLE */
    4,                  /* FLOAT */
    8,                  /* INT64 */
    8,                  /* UINT64 */
    4,                  /* INT32 */
    8,                  /* FIXED64 */
    4,                  /* FIXED32 */
    1,                  /* BOOL */
    UPB_MAPTYPE_STRING, /* STRING */
    sizeof(void *),     /* GROUP */
    sizeof(void *),     /* MESSAGE */
    UPB_MAPTYPE_STRING, /* BYTES */
    4,                  /* UINT32 */
    4,                  /* ENUM */
    4,                  /* SFIXED32 */
    8,                  /* SFIXED64 */
    4,                  /* SINT32 */
    8,                  /* SINT64 */
};

static const unsigned fixed32_ok = (1 << UPB_DTYPE_FLOAT) |
                                   (1 << UPB_DTYPE_FIXED32) |
                                   (1 << UPB_DTYPE_SFIXED32);

static const unsigned fixed64_ok = (1 << UPB_DTYPE_DOUBLE) |
                                   (1 << UPB_DTYPE_FIXED64) |
                                   (1 << UPB_DTYPE_SFIXED64);

/* Op: an action to be performed for a wire-type/field-type combination. */
#define OP_SCALAR_LG2(n) (n)      /* n in [0, 2, 3] => op in [0, 2, 3] */
#define OP_STRING 4
#define OP_BYTES 5
#define OP_SUBMSG 6
/* Ops above are scalar-only. Repeated fields can use any op.  */
#define OP_FIXPCK_LG2(n) (n + 5)  /* n in [2, 3] => op in [7, 8] */
#define OP_VARPCK_LG2(n) (n + 9)  /* n in [0, 2, 3] => op in [9, 11, 12] */

static const int8_t varint_ops[19] = {
    -1,               /* field not found */
    -1,               /* DOUBLE */
    -1,               /* FLOAT */
    OP_SCALAR_LG2(3), /* INT64 */
    OP_SCALAR_LG2(3), /* UINT64 */
    OP_SCALAR_LG2(2), /* INT32 */
    -1,               /* FIXED64 */
    -1,               /* FIXED32 */
    OP_SCALAR_LG2(0), /* BOOL */
    -1,               /* STRING */
    -1,               /* GROUP */
    -1,               /* MESSAGE */
    -1,               /* BYTES */
    OP_SCALAR_LG2(2), /* UINT32 */
    OP_SCALAR_LG2(2), /* ENUM */
    -1,               /* SFIXED32 */
    -1,               /* SFIXED64 */
    OP_SCALAR_LG2(2), /* SINT32 */
    OP_SCALAR_LG2(3), /* SINT64 */
};

static const int8_t delim_ops[37] = {
    /* For non-repeated field type. */
    -1,        /* field not found */
    -1,        /* DOUBLE */
    -1,        /* FLOAT */
    -1,        /* INT64 */
    -1,        /* UINT64 */
    -1,        /* INT32 */
    -1,        /* FIXED64 */
    -1,        /* FIXED32 */
    -1,        /* BOOL */
    OP_STRING, /* STRING */
    -1,        /* GROUP */
    OP_SUBMSG, /* MESSAGE */
    OP_BYTES,  /* BYTES */
    -1,        /* UINT32 */
    -1,        /* ENUM */
    -1,        /* SFIXED32 */
    -1,        /* SFIXED64 */
    -1,        /* SINT32 */
    -1,        /* SINT64 */
    /* For repeated field type. */
    OP_FIXPCK_LG2(3), /* REPEATED DOUBLE */
    OP_FIXPCK_LG2(2), /* REPEATED FLOAT */
    OP_VARPCK_LG2(3), /* REPEATED INT64 */
    OP_VARPCK_LG2(3), /* REPEATED UINT64 */
    OP_VARPCK_LG2(2), /* REPEATED INT32 */
    OP_FIXPCK_LG2(3), /* REPEATED FIXED64 */
    OP_FIXPCK_LG2(2), /* REPEATED FIXED32 */
    OP_VARPCK_LG2(0), /* REPEATED BOOL */
    OP_STRING,        /* REPEATED STRING */
    OP_SUBMSG,        /* REPEATED GROUP */
    OP_SUBMSG,        /* REPEATED MESSAGE */
    OP_BYTES,         /* REPEATED BYTES */
    OP_VARPCK_LG2(2), /* REPEATED UINT32 */
    OP_VARPCK_LG2(2), /* REPEATED ENUM */
    OP_FIXPCK_LG2(2), /* REPEATED SFIXED32 */
    OP_FIXPCK_LG2(3), /* REPEATED SFIXED64 */
    OP_VARPCK_LG2(2), /* REPEATED SINT32 */
    OP_VARPCK_LG2(3), /* REPEATED SINT64 */
};

<<<<<<< HEAD
=======
/* Data pertaining to the parse. */
typedef struct {
  const char *limit;       /* End of delimited region or end of buffer. */
  upb_arena arena;
  int depth;
  uint32_t end_group; /* Set to field number of END_GROUP tag, if any. */
  jmp_buf err;
} upb_decstate;

>>>>>>> ad210836
typedef union {
  bool bool_val;
  uint32_t uint32_val;
  uint64_t uint64_val;
  upb_strview str_val;
} wireval;

static const char *decode_msg(upb_decstate *d, const char *ptr, upb_msg *msg,
                              const upb_msglayout *layout);

UPB_NORETURN static void decode_err(upb_decstate *d) { longjmp(d->err, 1); }

const char *fastdecode_err(upb_decstate *d) {
  longjmp(d->err, 1);
  return NULL;
}

void decode_verifyutf8(upb_decstate *d, const char *buf, int len) {
  static const uint8_t utf8_offset[] = {
      1, 1, 1, 1, 1, 1, 1, 1, 1, 1, 1, 1, 1, 1, 1, 1, 1, 1, 1, 1, 1, 1, 1, 1,
      1, 1, 1, 1, 1, 1, 1, 1, 1, 1, 1, 1, 1, 1, 1, 1, 1, 1, 1, 1, 1, 1, 1, 1,
      1, 1, 1, 1, 1, 1, 1, 1, 1, 1, 1, 1, 1, 1, 1, 1, 1, 1, 1, 1, 1, 1, 1, 1,
      1, 1, 1, 1, 1, 1, 1, 1, 1, 1, 1, 1, 1, 1, 1, 1, 1, 1, 1, 1, 1, 1, 1, 1,
      1, 1, 1, 1, 1, 1, 1, 1, 1, 1, 1, 1, 1, 1, 1, 1, 1, 1, 1, 1, 1, 1, 1, 1,
      1, 1, 1, 1, 1, 1, 1, 1, 0, 0, 0, 0, 0, 0, 0, 0, 0, 0, 0, 0, 0, 0, 0, 0,
      0, 0, 0, 0, 0, 0, 0, 0, 0, 0, 0, 0, 0, 0, 0, 0, 0, 0, 0, 0, 0, 0, 0, 0,
      0, 0, 0, 0, 0, 0, 0, 0, 0, 0, 0, 0, 0, 0, 0, 0, 0, 0, 0, 0, 0, 0, 0, 0,
      2, 2, 2, 2, 2, 2, 2, 2, 2, 2, 2, 2, 2, 2, 2, 2, 2, 2, 2, 2, 2, 2, 2, 2,
      2, 2, 2, 2, 2, 2, 2, 2, 3, 3, 3, 3, 3, 3, 3, 3, 3, 3, 3, 3, 3, 3, 3, 3,
      4, 4, 4, 4, 4, 4, 4, 4, 0, 0, 0, 0, 0, 0, 0, 0,
  };

  int i, j;
  uint8_t offset;

  i = 0;
  while (i < len) {
    offset = utf8_offset[(uint8_t)buf[i]];
    if (offset == 0 || i + offset > len) {
      decode_err(d);
    }
    for (j = i + 1; j < i + offset; j++) {
      if ((buf[j] & 0xc0) != 0x80) {
        decode_err(d);
      }
    }
    i += offset;
  }
  if (i != len) decode_err(d);
}

<<<<<<< HEAD
static void decode_stealmem(upb_decstate *d) {
  _upb_arena_head *a = (_upb_arena_head*)d->arena;
  d->arena_ptr = a->ptr;
  d->arena_end = a->end;
  a->ptr = a->end;
}

static void decode_donatemem(upb_decstate *d) {
  _upb_arena_head *a = (_upb_arena_head*)d->arena;
  UPB_ASSERT(a->end == d->arena_end);
  a->ptr = d->arena_ptr;
}

UPB_NOINLINE
void *decode_mallocfallback(upb_decstate *d, size_t size) {
  char *ptr = _upb_arena_slowmalloc(d->arena, size);
  if (!ptr) decode_err(d);
  decode_stealmem(d);
  return ptr;
}

UPB_NOINLINE
static void decode_realloc(upb_decstate *d, upb_array *arr, size_t need_elem) {
  decode_donatemem(d);
  bool ok = _upb_array_realloc(arr, arr->len + need_elem, d->arena);
  decode_stealmem(d);
  if (!ok) decode_err(d);
}

UPB_FORCEINLINE
static bool decode_reserve(upb_decstate *d, upb_array *arr, size_t need_elem) {
  if (arr->size - arr->len < need_elem) {
    decode_realloc(d, arr, need_elem);
    return true;
  }
  return false;
}

static upb_array *decode_newarr(upb_decstate *d, upb_fieldtype_t type) {
  size_t elem_size_lg2 = _upb_fieldtype_to_sizelg2[type];
  size_t count = type == UPB_TYPE_BOOL ? 8 : 4;
  size_t size = sizeof(upb_array) + (count * (1 << elem_size_lg2));
  upb_array *arr = decode_malloc(d, size);

  if (!arr) {
=======
static bool decode_reserve(upb_decstate *d, upb_array *arr, size_t elem) {
  bool need_realloc = arr->size - arr->len < elem;
  if (need_realloc && !_upb_array_realloc(arr, arr->len + elem, &d->arena)) {
>>>>>>> ad210836
    decode_err(d);
  }

  arr->data = _upb_array_tagptr(arr + 1, elem_size_lg2);
  arr->len = 0;
  arr->size = count;

  return arr;
}

static void decode_addunknown(upb_decstate *d, upb_msg *msg, const char *ptr,
                              size_t len) {
  upb_msg_internal *in = upb_msg_getinternal(msg);
  if (!in->unknown || in->unknown->size - in->unknown->len < len) {
    bool ok;
    decode_donatemem(d);
    ok = _upb_msg_addunknown(msg, ptr, len, d->arena);
    decode_stealmem(d);
    if (!ok) decode_err(d);
  } else {
    char *dst = UPB_PTR_AT(in->unknown + 1, in->unknown->len, char);
    memcpy(dst, ptr, len);
    in->unknown->len += len;
  }
}

UPB_NOINLINE
static const char *decode_longvarint64(upb_decstate *d, const char *ptr,
                                       const char *limit, uint64_t *val) {
  uint8_t byte;
  int bitpos = 0;
  uint64_t out = 0;

  do {
    if (bitpos >= 70 || ptr == limit) decode_err(d);
    byte = *ptr;
    out |= (uint64_t)(byte & 0x7F) << bitpos;
    ptr++;
    bitpos += 7;
  } while (byte & 0x80);

  *val = out;
  return ptr;
}

UPB_FORCEINLINE
static const char *decode_varint64(upb_decstate *d, const char *ptr,
                                   const char *limit, uint64_t *val) {
  if (UPB_LIKELY(ptr < limit && (*ptr & 0x80) == 0)) {
    *val = (uint8_t)*ptr;
    return ptr + 1;
  } else {
    return decode_longvarint64(d, ptr, limit, val);
  }
}

UPB_FORCEINLINE
static const char *decode_varint32(upb_decstate *d, const char *ptr,
                                   const char *limit, uint32_t *val) {
  uint64_t u64;
  ptr = decode_varint64(d, ptr, limit, &u64);
  if (u64 > UINT32_MAX) decode_err(d);
  *val = (uint32_t)u64;
  return ptr;
}

static void decode_munge(int type, wireval *val) {
  switch (type) {
    case UPB_DESCRIPTOR_TYPE_BOOL:
      val->bool_val = val->uint64_val != 0;
      break;
    case UPB_DESCRIPTOR_TYPE_SINT32: {
      uint32_t n = val->uint32_val;
      val->uint32_val = (n >> 1) ^ -(int32_t)(n & 1);
      break;
    }
    case UPB_DESCRIPTOR_TYPE_SINT64: {
      uint64_t n = val->uint64_val;
      val->uint64_val = (n >> 1) ^ -(int64_t)(n & 1);
      break;
    }
    case UPB_DESCRIPTOR_TYPE_INT32:
    case UPB_DESCRIPTOR_TYPE_UINT32:
      if (!_upb_isle()) {
        /* The next stage will memcpy(dst, &val, 4) */
        val->uint32_val = val->uint64_val;
      }
      break;
  }
}

static const upb_msglayout_field *upb_find_field(const upb_msglayout *l,
                                                 uint32_t field_number) {
  static upb_msglayout_field none = {0, 0, 0, 0, 0, 0};

  /* Lots of optimization opportunities here. */
  int i;
  if (l == NULL) return &none;
  for (i = 0; i < l->field_count; i++) {
    if (l->fields[i].number == field_number) {
      return &l->fields[i];
    }
  }

  return &none; /* Unknown field. */
}

static upb_msg *decode_newsubmsg(upb_decstate *d, const upb_msglayout *layout,
                                 const upb_msglayout_field *field) {
<<<<<<< HEAD
  return decode_newmsg(d, layout->submsgs[field->submsg_index]);
=======
  const upb_msglayout *subl = layout->submsgs[field->submsg_index];
  return _upb_msg_new_inl(subl, &d->arena);
>>>>>>> ad210836
}

static void decode_tosubmsg(upb_decstate *d, upb_msg *submsg,
                            const upb_msglayout *layout,
                            const upb_msglayout_field *field, upb_strview val) {
  const upb_msglayout *subl = layout->submsgs[field->submsg_index];
  const char *saved_limit = d->limit;
  if (--d->depth < 0) decode_err(d);
  d->limit = val.data + val.size;
  d->fastlimit = UPB_MIN(d->limit, d->fastend);
  decode_msg(d, val.data, submsg, subl);
  d->limit = saved_limit;
  d->fastlimit = UPB_MIN(d->limit, d->fastend);
  if (d->end_group != 0) decode_err(d);
  d->depth++;
}

static const char *decode_group(upb_decstate *d, const char *ptr,
                                upb_msg *submsg, const upb_msglayout *subl,
                                uint32_t number) {
  if (--d->depth < 0) decode_err(d);
  ptr = decode_msg(d, ptr, submsg, subl);
  if (d->end_group != number) decode_err(d);
  d->end_group = 0;
  d->depth++;
  return ptr;
}

static const char *decode_togroup(upb_decstate *d, const char *ptr,
                                  upb_msg *submsg, const upb_msglayout *layout,
                                  const upb_msglayout_field *field) {
  const upb_msglayout *subl = layout->submsgs[field->submsg_index];
  return decode_group(d, ptr, submsg, subl, field->number);
}

UPB_FORCEINLINE
static const char *decode_toarray(upb_decstate *d, const char *ptr,
                                  upb_msg *msg, const upb_msglayout *layout,
                                  const upb_msglayout_field *field, wireval val,
                                  int op) {
  upb_array **arrp = UPB_PTR_AT(msg, field->offset, void);
  upb_array *arr = *arrp;
  void *mem;

<<<<<<< HEAD
  if (!arr) {
    upb_fieldtype_t type = desctype_to_fieldtype[field->descriptortype];
    arr = decode_newarr(d, type);
=======
  if (arr) {
    decode_reserve(d, arr, 1);
  } else {
    size_t lg2 = desctype_to_elem_size_lg2[field->descriptortype];
    arr = _upb_array_new(&d->arena, 4, lg2);
    if (!arr) decode_err(d);
>>>>>>> ad210836
    *arrp = arr;
  }

  switch (op) {
    case OP_SCALAR_LG2(0):
    case OP_SCALAR_LG2(2):
    case OP_SCALAR_LG2(3):
      /* Append scalar value. */
      mem = UPB_PTR_AT(_upb_array_ptr(arr), arr->len << op, void);
      arr->len++;
      memcpy(mem, &val, 1 << op);
      return ptr;
    case OP_STRING:
      decode_verifyutf8(d, val.str_val.data, val.str_val.size);
      /* Fallthrough. */
    case OP_BYTES:
      /* Append bytes. */
      mem =
          UPB_PTR_AT(_upb_array_ptr(arr), arr->len * sizeof(upb_strview), void);
      arr->len++;
      memcpy(mem, &val, sizeof(upb_strview));
      return ptr;
    case OP_SUBMSG: {
      /* Append submessage / group. */
      upb_msg *submsg = decode_newsubmsg(d, layout, field);
      *UPB_PTR_AT(_upb_array_ptr(arr), arr->len * sizeof(void *), upb_msg *) =
          submsg;
      arr->len++;
      if (UPB_UNLIKELY(field->descriptortype == UPB_DTYPE_GROUP)) {
        ptr = decode_togroup(d, ptr, submsg, layout, field);
      } else {
        decode_tosubmsg(d, submsg, layout, field, val.str_val);
      }
      return ptr;
    }
    case OP_FIXPCK_LG2(2):
    case OP_FIXPCK_LG2(3): {
      /* Fixed packed. */
      int lg2 = op - OP_FIXPCK_LG2(0);
      int mask = (1 << lg2) - 1;
      size_t count = val.str_val.size >> lg2;
      if ((val.str_val.size & mask) != 0) {
        decode_err(d); /* Length isn't a round multiple of elem size. */
      }
      decode_reserve(d, arr, count);
      mem = UPB_PTR_AT(_upb_array_ptr(arr), arr->len << lg2, void);
      arr->len += count;
      memcpy(mem, val.str_val.data, val.str_val.size);
      return ptr;
    }
    case OP_VARPCK_LG2(0):
    case OP_VARPCK_LG2(2):
    case OP_VARPCK_LG2(3): {
      /* Varint packed. */
      int lg2 = op - OP_VARPCK_LG2(0);
      int scale = 1 << lg2;
      const char *ptr = val.str_val.data;
      const char *end = ptr + val.str_val.size;
      char *out = UPB_PTR_AT(_upb_array_ptr(arr), arr->len << lg2, void);
      while (ptr < end) {
        wireval elem;
        ptr = decode_varint64(d, ptr, end, &elem.uint64_val);
        decode_munge(field->descriptortype, &elem);
        if (decode_reserve(d, arr, 1)) {
          out = UPB_PTR_AT(_upb_array_ptr(arr), arr->len << lg2, void);
        }
        arr->len++;
        memcpy(out, &elem, scale);
        out += scale;
      }
      if (ptr != end) decode_err(d);
      return ptr;
    }
    default:
      UPB_UNREACHABLE();
  }
}

static void decode_tomap(upb_decstate *d, upb_msg *msg,
                         const upb_msglayout *layout,
                         const upb_msglayout_field *field, wireval val) {
  upb_map **map_p = UPB_PTR_AT(msg, field->offset, upb_map *);
  upb_map *map = *map_p;
  upb_map_entry ent;
  const upb_msglayout *entry = layout->submsgs[field->submsg_index];

  if (!map) {
    /* Lazily create map. */
    const upb_msglayout *entry = layout->submsgs[field->submsg_index];
    const upb_msglayout_field *key_field = &entry->fields[0];
    const upb_msglayout_field *val_field = &entry->fields[1];
    char key_size = desctype_to_mapsize[key_field->descriptortype];
    char val_size = desctype_to_mapsize[val_field->descriptortype];
    UPB_ASSERT(key_field->offset == 0);
    UPB_ASSERT(val_field->offset == sizeof(upb_strview));
<<<<<<< HEAD
    decode_donatemem(d);  /* We'll let map use the actual arena. */
    map = _upb_map_new(d->arena, key_size, val_size);
    decode_stealmem(d);
=======
    map = _upb_map_new(&d->arena, key_size, val_size);
>>>>>>> ad210836
    *map_p = map;
  }

  /* Parse map entry. */
  memset(&ent, 0, sizeof(ent));

  if (entry->fields[1].descriptortype == UPB_DESCRIPTOR_TYPE_MESSAGE ||
      entry->fields[1].descriptortype == UPB_DESCRIPTOR_TYPE_GROUP) {
    /* Create proactively to handle the case where it doesn't appear. */
<<<<<<< HEAD
    ent.v.val = upb_value_ptr(decode_newmsg(d, entry->submsgs[0]));
=======
    ent.v.val = upb_value_ptr(_upb_msg_new(entry->submsgs[0], &d->arena));
>>>>>>> ad210836
  }

  decode_tosubmsg(d, &ent.k, layout, field, val.str_val);

  /* Insert into map. */
<<<<<<< HEAD
  decode_donatemem(d);  /* We'll let map use the actual arena. */
  _upb_map_set(map, &ent.k, map->key_size, &ent.v, map->val_size, d->arena);
  decode_stealmem(d);
=======
  _upb_map_set(map, &ent.k, map->key_size, &ent.v, map->val_size, &d->arena);
>>>>>>> ad210836
}

UPB_FORCEINLINE
static const char *decode_tomsg(upb_decstate *d, const char *ptr, upb_msg *msg,
                                const upb_msglayout *layout,
                                const upb_msglayout_field *field, wireval val,
                                int op) {
  void *mem = UPB_PTR_AT(msg, field->offset, void);
  int type = field->descriptortype;

  /* Set presence if necessary. */
  if (field->presence < 0) {
    /* Oneof case */
    uint32_t *oneof_case = _upb_oneofcase_field(msg, field);
    if (op == OP_SUBMSG && *oneof_case != field->number) {
      memset(mem, 0, sizeof(void*));
    }
    *oneof_case = field->number;
  } else if (field->presence > 0) {
    _upb_sethas_field(msg, field);
  }

  /* Store into message. */
  switch (op) {
    case OP_SUBMSG: {
      upb_msg **submsgp = mem;
      upb_msg *submsg = *submsgp;
      if (!submsg) {
        submsg = decode_newsubmsg(d, layout, field);
        *submsgp = submsg;
      }
      if (UPB_UNLIKELY(type == UPB_DTYPE_GROUP)) {
        ptr = decode_togroup(d, ptr, submsg, layout, field);
      } else {
        decode_tosubmsg(d, submsg, layout, field, val.str_val);
      }
      break;
    }
    case OP_STRING:
      decode_verifyutf8(d, val.str_val.data, val.str_val.size);
      /* Fallthrough. */
    case OP_BYTES:
      memcpy(mem, &val, sizeof(upb_strview));
      break;
    case OP_SCALAR_LG2(3):
      memcpy(mem, &val, 8);
      break;
    case OP_SCALAR_LG2(2):
      memcpy(mem, &val, 4);
      break;
    case OP_SCALAR_LG2(0):
      memcpy(mem, &val, 1);
      break;
    default:
      UPB_UNREACHABLE();
  }

  return ptr;
}

typedef struct {
  const char *ptr;
  bool group_end;
} decode_parseret;

UPB_FORCEINLINE
static decode_parseret decode_field(upb_decstate *d, const char *ptr,
                                    upb_msg *msg, const upb_msglayout *layout) {
  uint32_t tag;
  const upb_msglayout_field *field;
  int field_number;
  int wire_type;
  const char *field_start = ptr;
  wireval val;
  int op;
  decode_parseret ret;

  ptr = decode_varint32(d, ptr, d->limit, &tag);
  field_number = tag >> 3;
  wire_type = tag & 7;

  field = upb_find_field(layout, field_number);

  switch (wire_type) {
    case UPB_WIRE_TYPE_VARINT:
      ptr = decode_varint64(d, ptr, d->limit, &val.uint64_val);
      op = varint_ops[field->descriptortype];
      decode_munge(field->descriptortype, &val);
      break;
    case UPB_WIRE_TYPE_32BIT:
      if (d->limit - ptr < 4) decode_err(d);
      memcpy(&val.uint32_val, ptr, 4);
      val.uint32_val = _upb_be_swap32(val.uint32_val);
      ptr += 4;
      op = OP_SCALAR_LG2(2);
      if (((1 << field->descriptortype) & fixed32_ok) == 0) goto unknown;
      break;
    case UPB_WIRE_TYPE_64BIT:
      if (d->limit - ptr < 8) decode_err(d);
      memcpy(&val.uint64_val, ptr, 8);
      val.uint64_val = _upb_be_swap64(val.uint64_val);
      ptr += 8;
      op = OP_SCALAR_LG2(3);
      if (((1 << field->descriptortype) & fixed64_ok) == 0) goto unknown;
      break;
    case UPB_WIRE_TYPE_DELIMITED: {
      uint32_t size;
      int ndx = field->descriptortype;
      if (_upb_isrepeated(field)) ndx += 18;
      ptr = decode_varint32(d, ptr, d->limit, &size);
      if (size >= INT32_MAX || (size_t)(d->limit - ptr) < size) {
        decode_err(d); /* Length overflow. */
      }
      val.str_val.data = ptr;
      val.str_val.size = size;
      ptr += size;
      op = delim_ops[ndx];
      break;
    }
    case UPB_WIRE_TYPE_START_GROUP:
      val.uint32_val = field_number;
      op = OP_SUBMSG;
      if (field->descriptortype != UPB_DTYPE_GROUP) goto unknown;
      break;
    case UPB_WIRE_TYPE_END_GROUP:
      d->end_group = field_number;
      ret.ptr = ptr;
      ret.group_end = true;
      return ret;
    default:
      decode_err(d);
  }

  if (op >= 0) {
    /* Parse, using op for dispatch. */
    switch (field->label) {
      case UPB_LABEL_REPEATED:
      case _UPB_LABEL_PACKED:
        ptr = decode_toarray(d, ptr, msg, layout, field, val, op);
        break;
      case _UPB_LABEL_MAP:
        decode_tomap(d, msg, layout, field, val);
        break;
      default:
        ptr = decode_tomsg(d, ptr, msg, layout, field, val, op);
        break;
    }
<<<<<<< HEAD
  } else {
  unknown:
    /* Skip unknown field. */
    if (field_number == 0) decode_err(d);
    if (wire_type == UPB_WIRE_TYPE_START_GROUP) {
      ptr = decode_group(d, ptr, NULL, NULL, field_number);
    }
    if (msg) {
      decode_addunknown(d, msg, field_start, ptr - field_start);
=======

    if (op >= 0) {
      /* Parse, using op for dispatch. */
      switch (field->label) {
        case UPB_LABEL_REPEATED:
        case _UPB_LABEL_PACKED:
          ptr = decode_toarray(d, ptr, msg, layout, field, val, op);
          break;
        case _UPB_LABEL_MAP:
          decode_tomap(d, msg, layout, field, val);
          break;
        default:
          ptr = decode_tomsg(d, ptr, msg, layout, field, val, op);
          break;
      }
    } else {
    unknown:
      /* Skip unknown field. */
      if (field_number == 0) decode_err(d);
      if (wire_type == UPB_WIRE_TYPE_START_GROUP) {
        ptr = decode_group(d, ptr, NULL, NULL, field_number);
      }
      if (msg) {
        if (!_upb_msg_addunknown(msg, field_start, ptr - field_start,
                                 &d->arena)) {
          decode_err(d);
        }
      }
>>>>>>> ad210836
    }
  }

  ret.ptr = ptr;
  ret.group_end = false;
  return ret;
}

UPB_NOINLINE
const char *fastdecode_generic(upb_decstate *d, const char *ptr, upb_msg *msg,
                               const upb_msglayout *table, uint64_t hasbits,
                               uint64_t data) {
  decode_parseret ret;
  *(uint32_t*)msg |= hasbits >> 16;  /* Sync hasbits. */
  (void)data;
  if (ptr == d->limit) return ptr;
  ret = decode_field(d, ptr, msg, table);
  if (ret.group_end) return ptr;
  return fastdecode_dispatch(d, ret.ptr, msg, table, hasbits);
}

UPB_NOINLINE
static const char *decode_msg(upb_decstate *d, const char *ptr, upb_msg *msg,
                              const upb_msglayout *layout) {
  if (msg) {
    ptr = fastdecode_dispatch(d, ptr, msg, layout, 0);
  } else {
    while (ptr < d->limit) {
      decode_parseret ret = decode_field(d, ptr, msg, layout);
      ptr = ret.ptr;
      if (ret.group_end) return ptr;
    }
  }
  if (ptr != d->limit) decode_err(d);
  return ptr;
}

bool upb_decode(const char *buf, size_t size, void *msg, const upb_msglayout *l,
                upb_arena *arena) {
<<<<<<< HEAD
  bool ret;
  upb_decstate state;

  state.limit = buf + size;
  state.fastend = buf + size - 16;
  state.fastlimit = state.fastend;
  state.arena = arena;
=======
  bool ok;
  upb_decstate state;

  if (size == 0) return true;

  state.limit = buf + size;
>>>>>>> ad210836
  state.depth = 64;
  state.end_group = 0;
  state.arena.head = arena->head;
  state.arena.last_size = arena->last_size;
  state.arena.parent = arena;

<<<<<<< HEAD
  if (size == 0) return true;

  decode_stealmem(&state);

#ifdef __APPLE__
  if (_setjmp(state.err)) {
#else
  if (setjmp(state.err)) {
#endif
    ret = false;
  } else {
    decode_msg(&state, buf, msg, l);
    ret = state.end_group == 0;
  }

  decode_donatemem(&state);
  return ret;
=======
  if (UPB_UNLIKELY(setjmp(state.err))) {
    ok = false;
  } else {
    decode_msg(&state, buf, msg, l);
    ok = state.end_group == 0;
  }

  arena->head.ptr = state.arena.head.ptr;
  arena->head.end = state.arena.head.end;
  return ok;
>>>>>>> ad210836
}

#undef OP_SCALAR_LG2
#undef OP_FIXPCK_LG2
#undef OP_VARPCK_LG2
#undef OP_STRING
#undef OP_SUBMSG<|MERGE_RESOLUTION|>--- conflicted
+++ resolved
@@ -4,6 +4,7 @@
 #include <setjmp.h>
 #include <string.h>
 
+#include "upb/decode.int.h"
 #include "upb/upb.h"
 #include "upb/upb.int.h"
 
@@ -137,18 +138,6 @@
     OP_VARPCK_LG2(3), /* REPEATED SINT64 */
 };
 
-<<<<<<< HEAD
-=======
-/* Data pertaining to the parse. */
-typedef struct {
-  const char *limit;       /* End of delimited region or end of buffer. */
-  upb_arena arena;
-  int depth;
-  uint32_t end_group; /* Set to field number of END_GROUP tag, if any. */
-  jmp_buf err;
-} upb_decstate;
-
->>>>>>> ad210836
 typedef union {
   bool bool_val;
   uint32_t uint32_val;
@@ -200,81 +189,12 @@
   if (i != len) decode_err(d);
 }
 
-<<<<<<< HEAD
-static void decode_stealmem(upb_decstate *d) {
-  _upb_arena_head *a = (_upb_arena_head*)d->arena;
-  d->arena_ptr = a->ptr;
-  d->arena_end = a->end;
-  a->ptr = a->end;
-}
-
-static void decode_donatemem(upb_decstate *d) {
-  _upb_arena_head *a = (_upb_arena_head*)d->arena;
-  UPB_ASSERT(a->end == d->arena_end);
-  a->ptr = d->arena_ptr;
-}
-
-UPB_NOINLINE
-void *decode_mallocfallback(upb_decstate *d, size_t size) {
-  char *ptr = _upb_arena_slowmalloc(d->arena, size);
-  if (!ptr) decode_err(d);
-  decode_stealmem(d);
-  return ptr;
-}
-
-UPB_NOINLINE
-static void decode_realloc(upb_decstate *d, upb_array *arr, size_t need_elem) {
-  decode_donatemem(d);
-  bool ok = _upb_array_realloc(arr, arr->len + need_elem, d->arena);
-  decode_stealmem(d);
-  if (!ok) decode_err(d);
-}
-
-UPB_FORCEINLINE
-static bool decode_reserve(upb_decstate *d, upb_array *arr, size_t need_elem) {
-  if (arr->size - arr->len < need_elem) {
-    decode_realloc(d, arr, need_elem);
-    return true;
-  }
-  return false;
-}
-
-static upb_array *decode_newarr(upb_decstate *d, upb_fieldtype_t type) {
-  size_t elem_size_lg2 = _upb_fieldtype_to_sizelg2[type];
-  size_t count = type == UPB_TYPE_BOOL ? 8 : 4;
-  size_t size = sizeof(upb_array) + (count * (1 << elem_size_lg2));
-  upb_array *arr = decode_malloc(d, size);
-
-  if (!arr) {
-=======
 static bool decode_reserve(upb_decstate *d, upb_array *arr, size_t elem) {
   bool need_realloc = arr->size - arr->len < elem;
   if (need_realloc && !_upb_array_realloc(arr, arr->len + elem, &d->arena)) {
->>>>>>> ad210836
     decode_err(d);
   }
-
-  arr->data = _upb_array_tagptr(arr + 1, elem_size_lg2);
-  arr->len = 0;
-  arr->size = count;
-
-  return arr;
-}
-
-static void decode_addunknown(upb_decstate *d, upb_msg *msg, const char *ptr,
-                              size_t len) {
-  upb_msg_internal *in = upb_msg_getinternal(msg);
-  if (!in->unknown || in->unknown->size - in->unknown->len < len) {
-    bool ok;
-    decode_donatemem(d);
-    ok = _upb_msg_addunknown(msg, ptr, len, d->arena);
-    decode_stealmem(d);
-    if (!ok) decode_err(d);
-  } else {
-    char *dst = UPB_PTR_AT(in->unknown + 1, in->unknown->len, char);
-    memcpy(dst, ptr, len);
-    in->unknown->len += len;
-  }
+  return need_realloc;
 }
 
 UPB_NOINLINE
@@ -360,12 +280,8 @@
 
 static upb_msg *decode_newsubmsg(upb_decstate *d, const upb_msglayout *layout,
                                  const upb_msglayout_field *field) {
-<<<<<<< HEAD
-  return decode_newmsg(d, layout->submsgs[field->submsg_index]);
-=======
   const upb_msglayout *subl = layout->submsgs[field->submsg_index];
   return _upb_msg_new_inl(subl, &d->arena);
->>>>>>> ad210836
 }
 
 static void decode_tosubmsg(upb_decstate *d, upb_msg *submsg,
@@ -410,18 +326,12 @@
   upb_array *arr = *arrp;
   void *mem;
 
-<<<<<<< HEAD
-  if (!arr) {
-    upb_fieldtype_t type = desctype_to_fieldtype[field->descriptortype];
-    arr = decode_newarr(d, type);
-=======
   if (arr) {
     decode_reserve(d, arr, 1);
   } else {
     size_t lg2 = desctype_to_elem_size_lg2[field->descriptortype];
     arr = _upb_array_new(&d->arena, 4, lg2);
     if (!arr) decode_err(d);
->>>>>>> ad210836
     *arrp = arr;
   }
 
@@ -517,13 +427,7 @@
     char val_size = desctype_to_mapsize[val_field->descriptortype];
     UPB_ASSERT(key_field->offset == 0);
     UPB_ASSERT(val_field->offset == sizeof(upb_strview));
-<<<<<<< HEAD
-    decode_donatemem(d);  /* We'll let map use the actual arena. */
-    map = _upb_map_new(d->arena, key_size, val_size);
-    decode_stealmem(d);
-=======
     map = _upb_map_new(&d->arena, key_size, val_size);
->>>>>>> ad210836
     *map_p = map;
   }
 
@@ -533,23 +437,13 @@
   if (entry->fields[1].descriptortype == UPB_DESCRIPTOR_TYPE_MESSAGE ||
       entry->fields[1].descriptortype == UPB_DESCRIPTOR_TYPE_GROUP) {
     /* Create proactively to handle the case where it doesn't appear. */
-<<<<<<< HEAD
-    ent.v.val = upb_value_ptr(decode_newmsg(d, entry->submsgs[0]));
-=======
     ent.v.val = upb_value_ptr(_upb_msg_new(entry->submsgs[0], &d->arena));
->>>>>>> ad210836
   }
 
   decode_tosubmsg(d, &ent.k, layout, field, val.str_val);
 
   /* Insert into map. */
-<<<<<<< HEAD
-  decode_donatemem(d);  /* We'll let map use the actual arena. */
-  _upb_map_set(map, &ent.k, map->key_size, &ent.v, map->val_size, d->arena);
-  decode_stealmem(d);
-=======
   _upb_map_set(map, &ent.k, map->key_size, &ent.v, map->val_size, &d->arena);
->>>>>>> ad210836
 }
 
 UPB_FORCEINLINE
@@ -697,7 +591,6 @@
         ptr = decode_tomsg(d, ptr, msg, layout, field, val, op);
         break;
     }
-<<<<<<< HEAD
   } else {
   unknown:
     /* Skip unknown field. */
@@ -706,37 +599,10 @@
       ptr = decode_group(d, ptr, NULL, NULL, field_number);
     }
     if (msg) {
-      decode_addunknown(d, msg, field_start, ptr - field_start);
-=======
-
-    if (op >= 0) {
-      /* Parse, using op for dispatch. */
-      switch (field->label) {
-        case UPB_LABEL_REPEATED:
-        case _UPB_LABEL_PACKED:
-          ptr = decode_toarray(d, ptr, msg, layout, field, val, op);
-          break;
-        case _UPB_LABEL_MAP:
-          decode_tomap(d, msg, layout, field, val);
-          break;
-        default:
-          ptr = decode_tomsg(d, ptr, msg, layout, field, val, op);
-          break;
-      }
-    } else {
-    unknown:
-      /* Skip unknown field. */
-      if (field_number == 0) decode_err(d);
-      if (wire_type == UPB_WIRE_TYPE_START_GROUP) {
-        ptr = decode_group(d, ptr, NULL, NULL, field_number);
-      }
-      if (msg) {
-        if (!_upb_msg_addunknown(msg, field_start, ptr - field_start,
-                                 &d->arena)) {
-          decode_err(d);
-        }
-      }
->>>>>>> ad210836
+      if (!_upb_msg_addunknown(msg, field_start, ptr - field_start,
+                               &d->arena)) {
+        decode_err(d);
+      }
     }
   }
 
@@ -776,48 +642,23 @@
 
 bool upb_decode(const char *buf, size_t size, void *msg, const upb_msglayout *l,
                 upb_arena *arena) {
-<<<<<<< HEAD
-  bool ret;
-  upb_decstate state;
-
-  state.limit = buf + size;
-  state.fastend = buf + size - 16;
-  state.fastlimit = state.fastend;
-  state.arena = arena;
-=======
   bool ok;
   upb_decstate state;
 
   if (size == 0) return true;
 
   state.limit = buf + size;
->>>>>>> ad210836
   state.depth = 64;
   state.end_group = 0;
   state.arena.head = arena->head;
   state.arena.last_size = arena->last_size;
   state.arena.parent = arena;
 
-<<<<<<< HEAD
-  if (size == 0) return true;
-
-  decode_stealmem(&state);
-
 #ifdef __APPLE__
-  if (_setjmp(state.err)) {
+  if (UPB_UNLIKELY(_setjmp(state.err))) {
 #else
-  if (setjmp(state.err)) {
+  if (UPB_UNLIKELY(setjmp(state.err))) {
 #endif
-    ret = false;
-  } else {
-    decode_msg(&state, buf, msg, l);
-    ret = state.end_group == 0;
-  }
-
-  decode_donatemem(&state);
-  return ret;
-=======
-  if (UPB_UNLIKELY(setjmp(state.err))) {
     ok = false;
   } else {
     decode_msg(&state, buf, msg, l);
@@ -827,7 +668,6 @@
   arena->head.ptr = state.arena.head.ptr;
   arena->head.end = state.arena.head.end;
   return ok;
->>>>>>> ad210836
 }
 
 #undef OP_SCALAR_LG2
