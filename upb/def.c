--- conflicted
+++ resolved
@@ -911,19 +911,18 @@
       unpack_def(v, UPB_DEFTYPE_ENUM) : NULL;
 }
 
-<<<<<<< HEAD
 const upb_enumvaldef *upb_symtab_lookupenumval(const upb_symtab *s,
                                                const char *sym) {
   upb_value v;
   return upb_strtable_lookup(&s->syms, sym, &v)
              ? unpack_def(v, UPB_DEFTYPE_ENUMVAL)
              : NULL;
-=======
+}
+
 const upb_fielddef *upb_symtab_lookupext(const upb_symtab *s, const char *sym) {
   upb_value v;
   return upb_strtable_lookup(&s->syms, sym, &v) ?
       unpack_def(v, UPB_DEFTYPE_FIELD) : NULL;
->>>>>>> 62c61ecc
 }
 
 const upb_filedef *upb_symtab_lookupfile(const upb_symtab *s, const char *name) {
