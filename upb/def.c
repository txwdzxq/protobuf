
#include "upb/def.h"

#include <ctype.h>
#include <errno.h>
#include <setjmp.h>
#include <stdlib.h>
#include <string.h>
<<<<<<< HEAD
#include "google/protobuf/descriptor.upb.h"
#include "upb/decode.int.h"
=======
>>>>>>> 3a3efe69

#include "google/protobuf/descriptor.upb.h"
#include "upb/port_def.inc"

typedef struct {
  size_t len;
  char str[1];  /* Null-terminated string data follows. */
} str_t;

struct upb_fielddef {
  const upb_filedef *file;
  const upb_msgdef *msgdef;
  const char *full_name;
  const char *json_name;
  union {
    int64_t sint;
    uint64_t uint;
    double dbl;
    float flt;
    bool boolean;
    str_t *str;
  } defaultval;
  const upb_oneofdef *oneof;
  union {
    const upb_msgdef *msgdef;
    const upb_enumdef *enumdef;
    const google_protobuf_FieldDescriptorProto *unresolved;
  } sub;
  uint32_t number_;
  uint16_t index_;
  uint16_t layout_index;
  uint32_t selector_base;  /* Used to index into a upb::Handlers table. */
  bool is_extension_;
  bool lazy_;
  bool packed_;
  bool proto3_optional_;
  upb_descriptortype_t type_;
  upb_label_t label_;
};

struct upb_msgdef {
  const upb_msglayout *layout;
  const upb_filedef *file;
  const char *full_name;
  uint32_t selector_count;
  uint32_t submsg_field_count;

  /* Tables for looking up fields by number and name. */
  upb_inttable itof;
  upb_strtable ntof;

  const upb_fielddef *fields;
  const upb_oneofdef *oneofs;
  int field_count;
  int oneof_count;
  int real_oneof_count;

  /* Is this a map-entry message? */
  bool map_entry;
  upb_wellknowntype_t well_known_type;

  /* TODO(haberman): proper extension ranges (there can be multiple). */
};

struct upb_enumdef {
  const upb_filedef *file;
  const char *full_name;
  upb_strtable ntoi;
  upb_inttable iton;
  int32_t defaultval;
};

struct upb_oneofdef {
  const upb_msgdef *parent;
  const char *full_name;
  int field_count;
  bool synthetic;
  const upb_fielddef **fields;
  upb_strtable ntof;
  upb_inttable itof;
};

struct upb_filedef {
  const char *name;
  const char *package;
  const char *phpprefix;
  const char *phpnamespace;
  upb_syntax_t syntax;

  const upb_filedef **deps;
  const upb_msgdef *msgs;
  const upb_enumdef *enums;
  const upb_fielddef *exts;

  int dep_count;
  int msg_count;
  int enum_count;
  int ext_count;
};

struct upb_symtab {
  upb_arena *arena;
  upb_strtable syms;  /* full_name -> packed def ptr */
  upb_strtable files;  /* file_name -> upb_filedef* */
  size_t bytes_loaded;
};

/* Inside a symtab we store tagged pointers to specific def types. */
typedef enum {
  UPB_DEFTYPE_FIELD = 0,

  /* Only inside symtab table. */
  UPB_DEFTYPE_MSG = 1,
  UPB_DEFTYPE_ENUM = 2,

  /* Only inside message table. */
  UPB_DEFTYPE_ONEOF = 1,
  UPB_DEFTYPE_FIELD_JSONNAME = 2
} upb_deftype_t;

static const void *unpack_def(upb_value v, upb_deftype_t type) {
  uintptr_t num = (uintptr_t)upb_value_getconstptr(v);
  return (num & 3) == type ? (const void*)(num & ~3) : NULL;
}

static upb_value pack_def(const void *ptr, upb_deftype_t type) {
  uintptr_t num = (uintptr_t)ptr | type;
  return upb_value_constptr((const void*)num);
}

/* isalpha() etc. from <ctype.h> are locale-dependent, which we don't want. */
static bool upb_isbetween(char c, char low, char high) {
  return c >= low && c <= high;
}

static bool upb_isletter(char c) {
  return upb_isbetween(c, 'A', 'Z') || upb_isbetween(c, 'a', 'z') || c == '_';
}

static bool upb_isalphanum(char c) {
  return upb_isletter(c) || upb_isbetween(c, '0', '9');
}

static const char *shortdefname(const char *fullname) {
  const char *p;

  if (fullname == NULL) {
    return NULL;
  } else if ((p = strrchr(fullname, '.')) == NULL) {
    /* No '.' in the name, return the full string. */
    return fullname;
  } else {
    /* Return one past the last '.'. */
    return p + 1;
  }
}

/* All submessage fields are lower than all other fields.
 * Secondly, fields are increasing in order. */
uint32_t field_rank(const upb_fielddef *f) {
  uint32_t ret = upb_fielddef_number(f);
  const uint32_t high_bit = 1 << 30;
  UPB_ASSERT(ret < high_bit);
  if (!upb_fielddef_issubmsg(f))
    ret |= high_bit;
  return ret;
}

int cmp_fields(const void *p1, const void *p2) {
  const upb_fielddef *f1 = *(upb_fielddef*const*)p1;
  const upb_fielddef *f2 = *(upb_fielddef*const*)p2;
  return field_rank(f1) - field_rank(f2);
}

/* A few implementation details of handlers.  We put these here to avoid
 * a def -> handlers dependency. */

#define UPB_STATIC_SELECTOR_COUNT 3  /* Warning: also in upb/handlers.h. */

static uint32_t upb_handlers_selectorbaseoffset(const upb_fielddef *f) {
  return upb_fielddef_isseq(f) ? 2 : 0;
}

static uint32_t upb_handlers_selectorcount(const upb_fielddef *f) {
  uint32_t ret = 1;
  if (upb_fielddef_isseq(f)) ret += 2;    /* STARTSEQ/ENDSEQ */
  if (upb_fielddef_isstring(f)) ret += 2; /* [STRING]/STARTSTR/ENDSTR */
  if (upb_fielddef_issubmsg(f)) {
    /* ENDSUBMSG (STARTSUBMSG is at table beginning) */
    ret += 0;
    if (upb_fielddef_lazy(f)) {
      /* STARTSTR/ENDSTR/STRING (for lazy) */
      ret += 3;
    }
  }
  return ret;
}

static void upb_status_setoom(upb_status *status) {
  upb_status_seterrmsg(status, "out of memory");
}

static void assign_msg_wellknowntype(upb_msgdef *m) {
  const char *name = upb_msgdef_fullname(m);
  if (name == NULL) {
    m->well_known_type = UPB_WELLKNOWN_UNSPECIFIED;
    return;
  }
  if (!strcmp(name, "google.protobuf.Any")) {
    m->well_known_type = UPB_WELLKNOWN_ANY;
  } else if (!strcmp(name, "google.protobuf.FieldMask")) {
    m->well_known_type = UPB_WELLKNOWN_FIELDMASK;
  } else if (!strcmp(name, "google.protobuf.Duration")) {
    m->well_known_type = UPB_WELLKNOWN_DURATION;
  } else if (!strcmp(name, "google.protobuf.Timestamp")) {
    m->well_known_type = UPB_WELLKNOWN_TIMESTAMP;
  } else if (!strcmp(name, "google.protobuf.DoubleValue")) {
    m->well_known_type = UPB_WELLKNOWN_DOUBLEVALUE;
  } else if (!strcmp(name, "google.protobuf.FloatValue")) {
    m->well_known_type = UPB_WELLKNOWN_FLOATVALUE;
  } else if (!strcmp(name, "google.protobuf.Int64Value")) {
    m->well_known_type = UPB_WELLKNOWN_INT64VALUE;
  } else if (!strcmp(name, "google.protobuf.UInt64Value")) {
    m->well_known_type = UPB_WELLKNOWN_UINT64VALUE;
  } else if (!strcmp(name, "google.protobuf.Int32Value")) {
    m->well_known_type = UPB_WELLKNOWN_INT32VALUE;
  } else if (!strcmp(name, "google.protobuf.UInt32Value")) {
    m->well_known_type = UPB_WELLKNOWN_UINT32VALUE;
  } else if (!strcmp(name, "google.protobuf.BoolValue")) {
    m->well_known_type = UPB_WELLKNOWN_BOOLVALUE;
  } else if (!strcmp(name, "google.protobuf.StringValue")) {
    m->well_known_type = UPB_WELLKNOWN_STRINGVALUE;
  } else if (!strcmp(name, "google.protobuf.BytesValue")) {
    m->well_known_type = UPB_WELLKNOWN_BYTESVALUE;
  } else if (!strcmp(name, "google.protobuf.Value")) {
    m->well_known_type = UPB_WELLKNOWN_VALUE;
  } else if (!strcmp(name, "google.protobuf.ListValue")) {
    m->well_known_type = UPB_WELLKNOWN_LISTVALUE;
  } else if (!strcmp(name, "google.protobuf.Struct")) {
    m->well_known_type = UPB_WELLKNOWN_STRUCT;
  } else {
    m->well_known_type = UPB_WELLKNOWN_UNSPECIFIED;
  }
}


/* upb_enumdef ****************************************************************/

const char *upb_enumdef_fullname(const upb_enumdef *e) {
  return e->full_name;
}

const char *upb_enumdef_name(const upb_enumdef *e) {
  return shortdefname(e->full_name);
}

const upb_filedef *upb_enumdef_file(const upb_enumdef *e) {
  return e->file;
}

int32_t upb_enumdef_default(const upb_enumdef *e) {
  UPB_ASSERT(upb_enumdef_iton(e, e->defaultval));
  return e->defaultval;
}

int upb_enumdef_numvals(const upb_enumdef *e) {
  return (int)upb_strtable_count(&e->ntoi);
}

void upb_enum_begin(upb_enum_iter *i, const upb_enumdef *e) {
  /* We iterate over the ntoi table, to account for duplicate numbers. */
  upb_strtable_begin(i, &e->ntoi);
}

void upb_enum_next(upb_enum_iter *iter) { upb_strtable_next(iter); }
bool upb_enum_done(upb_enum_iter *iter) { return upb_strtable_done(iter); }

bool upb_enumdef_ntoi(const upb_enumdef *def, const char *name,
                      size_t len, int32_t *num) {
  upb_value v;
  if (!upb_strtable_lookup2(&def->ntoi, name, len, &v)) {
    return false;
  }
  if (num) *num = upb_value_getint32(v);
  return true;
}

const char *upb_enumdef_iton(const upb_enumdef *def, int32_t num) {
  upb_value v;
  return upb_inttable_lookup32(&def->iton, num, &v) ?
      upb_value_getcstr(v) : NULL;
}

const char *upb_enum_iter_name(upb_enum_iter *iter) {
  return upb_strtable_iter_key(iter).data;
}

int32_t upb_enum_iter_number(upb_enum_iter *iter) {
  return upb_value_getint32(upb_strtable_iter_value(iter));
}


/* upb_fielddef ***************************************************************/

const char *upb_fielddef_fullname(const upb_fielddef *f) {
  return f->full_name;
}

upb_fieldtype_t upb_fielddef_type(const upb_fielddef *f) {
  switch (f->type_) {
    case UPB_DESCRIPTOR_TYPE_DOUBLE:
      return UPB_TYPE_DOUBLE;
    case UPB_DESCRIPTOR_TYPE_FLOAT:
      return UPB_TYPE_FLOAT;
    case UPB_DESCRIPTOR_TYPE_INT64:
    case UPB_DESCRIPTOR_TYPE_SINT64:
    case UPB_DESCRIPTOR_TYPE_SFIXED64:
      return UPB_TYPE_INT64;
    case UPB_DESCRIPTOR_TYPE_INT32:
    case UPB_DESCRIPTOR_TYPE_SFIXED32:
    case UPB_DESCRIPTOR_TYPE_SINT32:
      return UPB_TYPE_INT32;
    case UPB_DESCRIPTOR_TYPE_UINT64:
    case UPB_DESCRIPTOR_TYPE_FIXED64:
      return UPB_TYPE_UINT64;
    case UPB_DESCRIPTOR_TYPE_UINT32:
    case UPB_DESCRIPTOR_TYPE_FIXED32:
      return UPB_TYPE_UINT32;
    case UPB_DESCRIPTOR_TYPE_ENUM:
      return UPB_TYPE_ENUM;
    case UPB_DESCRIPTOR_TYPE_BOOL:
      return UPB_TYPE_BOOL;
    case UPB_DESCRIPTOR_TYPE_STRING:
      return UPB_TYPE_STRING;
    case UPB_DESCRIPTOR_TYPE_BYTES:
      return UPB_TYPE_BYTES;
    case UPB_DESCRIPTOR_TYPE_GROUP:
    case UPB_DESCRIPTOR_TYPE_MESSAGE:
      return UPB_TYPE_MESSAGE;
  }
  UPB_UNREACHABLE();
}

upb_descriptortype_t upb_fielddef_descriptortype(const upb_fielddef *f) {
  return f->type_;
}

uint32_t upb_fielddef_index(const upb_fielddef *f) {
  return f->index_;
}

upb_label_t upb_fielddef_label(const upb_fielddef *f) {
  return f->label_;
}

uint32_t upb_fielddef_number(const upb_fielddef *f) {
  return f->number_;
}

bool upb_fielddef_isextension(const upb_fielddef *f) {
  return f->is_extension_;
}

bool upb_fielddef_lazy(const upb_fielddef *f) {
  return f->lazy_;
}

bool upb_fielddef_packed(const upb_fielddef *f) {
  return f->packed_;
}

const char *upb_fielddef_name(const upb_fielddef *f) {
  return shortdefname(f->full_name);
}

const char *upb_fielddef_jsonname(const upb_fielddef *f) {
  return f->json_name;
}

uint32_t upb_fielddef_selectorbase(const upb_fielddef *f) {
  return f->selector_base;
}

const upb_filedef *upb_fielddef_file(const upb_fielddef *f) {
  return f->file;
}

const upb_msgdef *upb_fielddef_containingtype(const upb_fielddef *f) {
  return f->msgdef;
}

const upb_oneofdef *upb_fielddef_containingoneof(const upb_fielddef *f) {
  return f->oneof;
}

const upb_oneofdef *upb_fielddef_realcontainingoneof(const upb_fielddef *f) {
  if (!f->oneof || upb_oneofdef_issynthetic(f->oneof)) return NULL;
  return f->oneof;
}

static void chkdefaulttype(const upb_fielddef *f, int ctype) {
  UPB_UNUSED(f);
  UPB_UNUSED(ctype);
}

int64_t upb_fielddef_defaultint64(const upb_fielddef *f) {
  chkdefaulttype(f, UPB_TYPE_INT64);
  return f->defaultval.sint;
}

int32_t upb_fielddef_defaultint32(const upb_fielddef *f) {
  chkdefaulttype(f, UPB_TYPE_INT32);
  return (int32_t)f->defaultval.sint;
}

uint64_t upb_fielddef_defaultuint64(const upb_fielddef *f) {
  chkdefaulttype(f, UPB_TYPE_UINT64);
  return f->defaultval.uint;
}

uint32_t upb_fielddef_defaultuint32(const upb_fielddef *f) {
  chkdefaulttype(f, UPB_TYPE_UINT32);
  return (uint32_t)f->defaultval.uint;
}

bool upb_fielddef_defaultbool(const upb_fielddef *f) {
  chkdefaulttype(f, UPB_TYPE_BOOL);
  return f->defaultval.boolean;
}

float upb_fielddef_defaultfloat(const upb_fielddef *f) {
  chkdefaulttype(f, UPB_TYPE_FLOAT);
  return f->defaultval.flt;
}

double upb_fielddef_defaultdouble(const upb_fielddef *f) {
  chkdefaulttype(f, UPB_TYPE_DOUBLE);
  return f->defaultval.dbl;
}

const char *upb_fielddef_defaultstr(const upb_fielddef *f, size_t *len) {
  str_t *str = f->defaultval.str;
  UPB_ASSERT(upb_fielddef_type(f) == UPB_TYPE_STRING ||
         upb_fielddef_type(f) == UPB_TYPE_BYTES ||
         upb_fielddef_type(f) == UPB_TYPE_ENUM);
  if (str) {
    if (len) *len = str->len;
    return str->str;
  } else {
    if (len) *len = 0;
    return NULL;
  }
}

const upb_msgdef *upb_fielddef_msgsubdef(const upb_fielddef *f) {
  return upb_fielddef_type(f) == UPB_TYPE_MESSAGE ? f->sub.msgdef : NULL;
}

const upb_enumdef *upb_fielddef_enumsubdef(const upb_fielddef *f) {
  return upb_fielddef_type(f) == UPB_TYPE_ENUM ? f->sub.enumdef : NULL;
}

const upb_msglayout_field *upb_fielddef_layout(const upb_fielddef *f) {
  return &f->msgdef->layout->fields[f->layout_index];
}

bool upb_fielddef_issubmsg(const upb_fielddef *f) {
  return upb_fielddef_type(f) == UPB_TYPE_MESSAGE;
}

bool upb_fielddef_isstring(const upb_fielddef *f) {
  return upb_fielddef_type(f) == UPB_TYPE_STRING ||
         upb_fielddef_type(f) == UPB_TYPE_BYTES;
}

bool upb_fielddef_isseq(const upb_fielddef *f) {
  return upb_fielddef_label(f) == UPB_LABEL_REPEATED;
}

bool upb_fielddef_isprimitive(const upb_fielddef *f) {
  return !upb_fielddef_isstring(f) && !upb_fielddef_issubmsg(f);
}

bool upb_fielddef_ismap(const upb_fielddef *f) {
  return upb_fielddef_isseq(f) && upb_fielddef_issubmsg(f) &&
         upb_msgdef_mapentry(upb_fielddef_msgsubdef(f));
}

bool upb_fielddef_hassubdef(const upb_fielddef *f) {
  return upb_fielddef_issubmsg(f) || upb_fielddef_type(f) == UPB_TYPE_ENUM;
}

bool upb_fielddef_haspresence(const upb_fielddef *f) {
  if (upb_fielddef_isseq(f)) return false;
  return upb_fielddef_issubmsg(f) || upb_fielddef_containingoneof(f) ||
         f->file->syntax == UPB_SYNTAX_PROTO2;
}

static bool between(int32_t x, int32_t low, int32_t high) {
  return x >= low && x <= high;
}

bool upb_fielddef_checklabel(int32_t label) { return between(label, 1, 3); }
bool upb_fielddef_checktype(int32_t type) { return between(type, 1, 11); }
bool upb_fielddef_checkintfmt(int32_t fmt) { return between(fmt, 1, 3); }

bool upb_fielddef_checkdescriptortype(int32_t type) {
  return between(type, 1, 18);
}

/* upb_msgdef *****************************************************************/

const char *upb_msgdef_fullname(const upb_msgdef *m) {
  return m->full_name;
}

const upb_filedef *upb_msgdef_file(const upb_msgdef *m) {
  return m->file;
}

const char *upb_msgdef_name(const upb_msgdef *m) {
  return shortdefname(m->full_name);
}

upb_syntax_t upb_msgdef_syntax(const upb_msgdef *m) {
  return m->file->syntax;
}

size_t upb_msgdef_selectorcount(const upb_msgdef *m) {
  return m->selector_count;
}

uint32_t upb_msgdef_submsgfieldcount(const upb_msgdef *m) {
  return m->submsg_field_count;
}

const upb_fielddef *upb_msgdef_itof(const upb_msgdef *m, uint32_t i) {
  upb_value val;
  return upb_inttable_lookup32(&m->itof, i, &val) ?
      upb_value_getconstptr(val) : NULL;
}

const upb_fielddef *upb_msgdef_ntof(const upb_msgdef *m, const char *name,
                                    size_t len) {
  upb_value val;

  if (!upb_strtable_lookup2(&m->ntof, name, len, &val)) {
    return NULL;
  }

  return unpack_def(val, UPB_DEFTYPE_FIELD);
}

const upb_oneofdef *upb_msgdef_ntoo(const upb_msgdef *m, const char *name,
                                    size_t len) {
  upb_value val;

  if (!upb_strtable_lookup2(&m->ntof, name, len, &val)) {
    return NULL;
  }

  return unpack_def(val, UPB_DEFTYPE_ONEOF);
}

bool upb_msgdef_lookupname(const upb_msgdef *m, const char *name, size_t len,
                           const upb_fielddef **f, const upb_oneofdef **o) {
  upb_value val;

  if (!upb_strtable_lookup2(&m->ntof, name, len, &val)) {
    return false;
  }

  *o = unpack_def(val, UPB_DEFTYPE_ONEOF);
  *f = unpack_def(val, UPB_DEFTYPE_FIELD);
  return *o || *f;  /* False if this was a JSON name. */
}

const upb_fielddef *upb_msgdef_lookupjsonname(const upb_msgdef *m,
                                              const char *name, size_t len) {
  upb_value val;
  const upb_fielddef* f;

  if (!upb_strtable_lookup2(&m->ntof, name, len, &val)) {
    return NULL;
  }

  f = unpack_def(val, UPB_DEFTYPE_FIELD);
  if (!f) f = unpack_def(val, UPB_DEFTYPE_FIELD_JSONNAME);

  return f;
}

int upb_msgdef_numfields(const upb_msgdef *m) {
  return m->field_count;
}

int upb_msgdef_numoneofs(const upb_msgdef *m) {
  return m->oneof_count;
}

int upb_msgdef_numrealoneofs(const upb_msgdef *m) {
  return m->real_oneof_count;
}

int upb_msgdef_fieldcount(const upb_msgdef *m) {
  return m->field_count;
}

int upb_msgdef_oneofcount(const upb_msgdef *m) {
  return m->oneof_count;
}

int upb_msgdef_realoneofcount(const upb_msgdef *m) {
  return m->real_oneof_count;
}

const upb_msglayout *upb_msgdef_layout(const upb_msgdef *m) {
  return m->layout;
}

const upb_fielddef *upb_msgdef_field(const upb_msgdef *m, int i) {
  UPB_ASSERT(i >= 0 && i < m->field_count);
  return &m->fields[i];
}

const upb_oneofdef *upb_msgdef_oneof(const upb_msgdef *m, int i) {
  UPB_ASSERT(i >= 0 && i < m->oneof_count);
  return &m->oneofs[i];
}

bool upb_msgdef_mapentry(const upb_msgdef *m) {
  return m->map_entry;
}

upb_wellknowntype_t upb_msgdef_wellknowntype(const upb_msgdef *m) {
  return m->well_known_type;
}

bool upb_msgdef_isnumberwrapper(const upb_msgdef *m) {
  upb_wellknowntype_t type = upb_msgdef_wellknowntype(m);
  return type >= UPB_WELLKNOWN_DOUBLEVALUE &&
         type <= UPB_WELLKNOWN_UINT32VALUE;
}

bool upb_msgdef_iswrapper(const upb_msgdef *m) {
  upb_wellknowntype_t type = upb_msgdef_wellknowntype(m);
  return type >= UPB_WELLKNOWN_DOUBLEVALUE &&
         type <= UPB_WELLKNOWN_BOOLVALUE;
}

void upb_msg_field_begin(upb_msg_field_iter *iter, const upb_msgdef *m) {
  upb_inttable_begin(iter, &m->itof);
}

void upb_msg_field_next(upb_msg_field_iter *iter) { upb_inttable_next(iter); }

bool upb_msg_field_done(const upb_msg_field_iter *iter) {
  return upb_inttable_done(iter);
}

upb_fielddef *upb_msg_iter_field(const upb_msg_field_iter *iter) {
  return (upb_fielddef *)upb_value_getconstptr(upb_inttable_iter_value(iter));
}

void upb_msg_field_iter_setdone(upb_msg_field_iter *iter) {
  upb_inttable_iter_setdone(iter);
}

bool upb_msg_field_iter_isequal(const upb_msg_field_iter * iter1,
                                const upb_msg_field_iter * iter2) {
  return upb_inttable_iter_isequal(iter1, iter2);
}

void upb_msg_oneof_begin(upb_msg_oneof_iter *iter, const upb_msgdef *m) {
  upb_strtable_begin(iter, &m->ntof);
  /* We need to skip past any initial fields. */
  while (!upb_strtable_done(iter) &&
         !unpack_def(upb_strtable_iter_value(iter), UPB_DEFTYPE_ONEOF)) {
    upb_strtable_next(iter);
  }
}

void upb_msg_oneof_next(upb_msg_oneof_iter *iter) {
  /* We need to skip past fields to return only oneofs. */
  do {
    upb_strtable_next(iter);
  } while (!upb_strtable_done(iter) &&
           !unpack_def(upb_strtable_iter_value(iter), UPB_DEFTYPE_ONEOF));
}

bool upb_msg_oneof_done(const upb_msg_oneof_iter *iter) {
  return upb_strtable_done(iter);
}

const upb_oneofdef *upb_msg_iter_oneof(const upb_msg_oneof_iter *iter) {
  return unpack_def(upb_strtable_iter_value(iter), UPB_DEFTYPE_ONEOF);
}

void upb_msg_oneof_iter_setdone(upb_msg_oneof_iter *iter) {
  upb_strtable_iter_setdone(iter);
}

bool upb_msg_oneof_iter_isequal(const upb_msg_oneof_iter *iter1,
                                const upb_msg_oneof_iter *iter2) {
  return upb_strtable_iter_isequal(iter1, iter2);
}

/* upb_oneofdef ***************************************************************/

const char *upb_oneofdef_name(const upb_oneofdef *o) {
  return shortdefname(o->full_name);
}

const upb_msgdef *upb_oneofdef_containingtype(const upb_oneofdef *o) {
  return o->parent;
}

int upb_oneofdef_fieldcount(const upb_oneofdef *o) {
  return o->field_count;
}

const upb_fielddef *upb_oneofdef_field(const upb_oneofdef *o, int i) {
  UPB_ASSERT(i < o->field_count);
  return o->fields[i];
}

int upb_oneofdef_numfields(const upb_oneofdef *o) {
  return o->field_count;
}

uint32_t upb_oneofdef_index(const upb_oneofdef *o) {
  return o - o->parent->oneofs;
}

bool upb_oneofdef_issynthetic(const upb_oneofdef *o) {
  return o->synthetic;
}

const upb_fielddef *upb_oneofdef_ntof(const upb_oneofdef *o,
                                      const char *name, size_t length) {
  upb_value val;
  return upb_strtable_lookup2(&o->ntof, name, length, &val) ?
      upb_value_getptr(val) : NULL;
}

const upb_fielddef *upb_oneofdef_itof(const upb_oneofdef *o, uint32_t num) {
  upb_value val;
  return upb_inttable_lookup32(&o->itof, num, &val) ?
      upb_value_getptr(val) : NULL;
}

void upb_oneof_begin(upb_oneof_iter *iter, const upb_oneofdef *o) {
  upb_inttable_begin(iter, &o->itof);
}

void upb_oneof_next(upb_oneof_iter *iter) {
  upb_inttable_next(iter);
}

bool upb_oneof_done(upb_oneof_iter *iter) {
  return upb_inttable_done(iter);
}

upb_fielddef *upb_oneof_iter_field(const upb_oneof_iter *iter) {
  return (upb_fielddef *)upb_value_getconstptr(upb_inttable_iter_value(iter));
}

void upb_oneof_iter_setdone(upb_oneof_iter *iter) {
  upb_inttable_iter_setdone(iter);
}

/* upb_filedef ****************************************************************/

const char *upb_filedef_name(const upb_filedef *f) {
  return f->name;
}

const char *upb_filedef_package(const upb_filedef *f) {
  return f->package;
}

const char *upb_filedef_phpprefix(const upb_filedef *f) {
  return f->phpprefix;
}

const char *upb_filedef_phpnamespace(const upb_filedef *f) {
  return f->phpnamespace;
}

upb_syntax_t upb_filedef_syntax(const upb_filedef *f) {
  return f->syntax;
}

int upb_filedef_msgcount(const upb_filedef *f) {
  return f->msg_count;
}

int upb_filedef_depcount(const upb_filedef *f) {
  return f->dep_count;
}

int upb_filedef_enumcount(const upb_filedef *f) {
  return f->enum_count;
}

const upb_filedef *upb_filedef_dep(const upb_filedef *f, int i) {
  return i < 0 || i >= f->dep_count ? NULL : f->deps[i];
}

const upb_msgdef *upb_filedef_msg(const upb_filedef *f, int i) {
  return i < 0 || i >= f->msg_count ? NULL : &f->msgs[i];
}

const upb_enumdef *upb_filedef_enum(const upb_filedef *f, int i) {
  return i < 0 || i >= f->enum_count ? NULL : &f->enums[i];
}

void upb_symtab_free(upb_symtab *s) {
  upb_arena_free(s->arena);
  upb_gfree(s);
}

upb_symtab *upb_symtab_new(void) {
  upb_symtab *s = upb_gmalloc(sizeof(*s));
  upb_alloc *alloc;

  if (!s) {
    return NULL;
  }

  s->arena = upb_arena_new();
  s->bytes_loaded = 0;
  alloc = upb_arena_alloc(s->arena);

  if (!upb_strtable_init2(&s->syms, UPB_CTYPE_CONSTPTR, 32, alloc) ||
      !upb_strtable_init2(&s->files, UPB_CTYPE_CONSTPTR, 4, alloc)) {
    upb_arena_free(s->arena);
    upb_gfree(s);
    s = NULL;
  }
  return s;
}

const upb_msgdef *upb_symtab_lookupmsg(const upb_symtab *s, const char *sym) {
  upb_value v;
  return upb_strtable_lookup(&s->syms, sym, &v) ?
      unpack_def(v, UPB_DEFTYPE_MSG) : NULL;
}

const upb_msgdef *upb_symtab_lookupmsg2(const upb_symtab *s, const char *sym,
                                        size_t len) {
  upb_value v;
  return upb_strtable_lookup2(&s->syms, sym, len, &v) ?
      unpack_def(v, UPB_DEFTYPE_MSG) : NULL;
}

const upb_enumdef *upb_symtab_lookupenum(const upb_symtab *s, const char *sym) {
  upb_value v;
  return upb_strtable_lookup(&s->syms, sym, &v) ?
      unpack_def(v, UPB_DEFTYPE_ENUM) : NULL;
}

const upb_filedef *upb_symtab_lookupfile(const upb_symtab *s, const char *name) {
  upb_value v;
  return upb_strtable_lookup(&s->files, name, &v) ? upb_value_getconstptr(v)
                                                  : NULL;
}

const upb_filedef *upb_symtab_lookupfile2(
    const upb_symtab *s, const char *name, size_t len) {
  upb_value v;
  return upb_strtable_lookup2(&s->files, name, len, &v) ?
      upb_value_getconstptr(v) : NULL;
}

int upb_symtab_filecount(const upb_symtab *s) {
  return (int)upb_strtable_count(&s->files);
}

/* Code to build defs from descriptor protos. *********************************/

/* There is a question of how much validation to do here.  It will be difficult
 * to perfectly match the amount of validation performed by proto2.  But since
 * this code is used to directly build defs from Ruby (for example) we do need
 * to validate important constraints like uniqueness of names and numbers. */

#define CHK_OOM(x) if (!(x)) { symtab_oomerr(ctx); }

typedef struct {
  upb_symtab *symtab;
  upb_filedef *file;              /* File we are building. */
  upb_arena *file_arena;          /* Allocate defs here. */
  upb_alloc *alloc;               /* Alloc of file_arena, for tables. */
  const upb_msglayout **layouts;  /* NULL if we should build layouts. */
  upb_status *status;             /* Record errors here. */
  jmp_buf err;                    /* longjmp() on error. */
} symtab_addctx;

UPB_NORETURN UPB_NOINLINE
static void symtab_errf(symtab_addctx *ctx, const char *fmt, ...) {
  va_list argp;
  va_start(argp, fmt);
  upb_status_vseterrf(ctx->status, fmt, argp);
  va_end(argp);
  longjmp(ctx->err, 1);
}

UPB_NORETURN UPB_NOINLINE
static void symtab_oomerr(symtab_addctx *ctx) {
  upb_status_setoom(ctx->status);
  longjmp(ctx->err, 1);
}

void *symtab_alloc(symtab_addctx *ctx, size_t bytes) {
  void *ret = upb_arena_malloc(ctx->file_arena, bytes);
  if (!ret) symtab_oomerr(ctx);
  return ret;
}

static void check_ident(symtab_addctx *ctx, upb_strview name, bool full) {
  const char *str = name.data;
  size_t len = name.size;
  bool start = true;
  size_t i;
  for (i = 0; i < len; i++) {
    char c = str[i];
    if (c == '.') {
      if (start || !full) {
        symtab_errf(ctx, "invalid name: unexpected '.' (%.*s)", (int)len, str);
      }
      start = true;
    } else if (start) {
      if (!upb_isletter(c)) {
        symtab_errf(
            ctx,
            "invalid name: path components must start with a letter (%.*s)",
            (int)len, str);
      }
      start = false;
    } else {
      if (!upb_isalphanum(c)) {
        symtab_errf(ctx, "invalid name: non-alphanumeric character (%.*s)",
                    (int)len, str);
      }
    }
  }
  if (start) {
    symtab_errf(ctx, "invalid name: empty part (%.*s)", (int)len, str);
  }
}

static size_t div_round_up(size_t n, size_t d) {
  return (n + d - 1) / d;
}

static size_t upb_msgval_sizeof(upb_fieldtype_t type) {
  switch (type) {
    case UPB_TYPE_DOUBLE:
    case UPB_TYPE_INT64:
    case UPB_TYPE_UINT64:
      return 8;
    case UPB_TYPE_ENUM:
    case UPB_TYPE_INT32:
    case UPB_TYPE_UINT32:
    case UPB_TYPE_FLOAT:
      return 4;
    case UPB_TYPE_BOOL:
      return 1;
    case UPB_TYPE_MESSAGE:
      return sizeof(void*);
    case UPB_TYPE_BYTES:
    case UPB_TYPE_STRING:
      return sizeof(upb_strview);
  }
  UPB_UNREACHABLE();
}

static uint8_t upb_msg_fielddefsize(const upb_fielddef *f) {
  if (upb_msgdef_mapentry(upb_fielddef_containingtype(f))) {
    upb_map_entry ent;
    UPB_ASSERT(sizeof(ent.k) == sizeof(ent.v));
    return sizeof(ent.k);
  } else if (upb_fielddef_isseq(f)) {
    return sizeof(void*);
  } else {
    return upb_msgval_sizeof(upb_fielddef_type(f));
  }
}

static uint32_t upb_msglayout_place(upb_msglayout *l, size_t size) {
  uint32_t ret;

  l->size = UPB_ALIGN_UP(l->size, size);
  ret = l->size;
  l->size += size;
  return ret;
}

static int field_number_cmp(const void *p1, const void *p2) {
  const upb_msglayout_field *f1 = p1;
  const upb_msglayout_field *f2 = p2;
  return f1->number - f2->number;
}

static void assign_layout_indices(const upb_msgdef *m, upb_msglayout_field *fields) {
  int i;
  int n = upb_msgdef_numfields(m);
  for (i = 0; i < n; i++) {
    upb_fielddef *f = (upb_fielddef*)upb_msgdef_itof(m, fields[i].number);
    UPB_ASSERT(f);
    f->layout_index = i;
  }
}

/* This function is the dynamic equivalent of message_layout.{cc,h} in upbc.
 * It computes a dynamic layout for all of the fields in |m|. */
static void make_layout(symtab_addctx *ctx, const upb_msgdef *m) {
  upb_msglayout *l = (upb_msglayout*)m->layout;
  upb_msg_field_iter it;
  upb_msg_oneof_iter oit;
  size_t hasbit;
  size_t submsg_count = m->submsg_field_count;
  const upb_msglayout **submsgs;
  upb_msglayout_field *fields;

  memset(l, 0, sizeof(*l) + sizeof(_upb_fasttable_entry));

  fields = symtab_alloc(ctx, upb_msgdef_numfields(m) * sizeof(*fields));
  submsgs = symtab_alloc(ctx, submsg_count * sizeof(*submsgs));

  l->field_count = upb_msgdef_numfields(m);
  l->fields = fields;
  l->submsgs = submsgs;
  l->table_mask = 0;

  /* TODO(haberman): initialize fast tables so that reflection-based parsing
   * can get the same speeds as linked-in types. */
  l->fasttable[0].field_parser = &fastdecode_generic;
  l->fasttable[0].field_data = 0;

  if (upb_msgdef_mapentry(m)) {
    /* TODO(haberman): refactor this method so this special case is more
     * elegant. */
    const upb_fielddef *key = upb_msgdef_itof(m, 1);
    const upb_fielddef *val = upb_msgdef_itof(m, 2);
    fields[0].number = 1;
    fields[1].number = 2;
    fields[0].label = UPB_LABEL_OPTIONAL;
    fields[1].label = UPB_LABEL_OPTIONAL;
    fields[0].presence = 0;
    fields[1].presence = 0;
    fields[0].descriptortype = upb_fielddef_descriptortype(key);
    fields[1].descriptortype = upb_fielddef_descriptortype(val);
    fields[0].offset = 0;
    fields[1].offset = sizeof(upb_strview);
    fields[1].submsg_index = 0;

    if (upb_fielddef_type(val) == UPB_TYPE_MESSAGE) {
      submsgs[0] = upb_fielddef_msgsubdef(val)->layout;
    }

    l->field_count = 2;
    l->size = 2 * sizeof(upb_strview);
    l->size = UPB_ALIGN_UP(l->size, 8);
    return;
  }

  /* Allocate data offsets in three stages:
   *
   * 1. hasbits.
   * 2. regular fields.
   * 3. oneof fields.
   *
   * OPT: There is a lot of room for optimization here to minimize the size.
   */

  /* Allocate hasbits and set basic field attributes. */
  submsg_count = 0;
  for (upb_msg_field_begin(&it, m), hasbit = 0;
       !upb_msg_field_done(&it);
       upb_msg_field_next(&it)) {
    upb_fielddef* f = upb_msg_iter_field(&it);
    upb_msglayout_field *field = &fields[upb_fielddef_index(f)];

    field->number = upb_fielddef_number(f);
    field->descriptortype = upb_fielddef_descriptortype(f);
    field->label = upb_fielddef_label(f);

    if (field->descriptortype == UPB_DTYPE_STRING &&
        f->file->syntax == UPB_SYNTAX_PROTO2) {
      /* See TableDescriptorType() in upbc/generator.cc for details and
       * rationale. */
      field->descriptortype = UPB_DTYPE_BYTES;
    }

    if (upb_fielddef_ismap(f)) {
      field->label = _UPB_LABEL_MAP;
    } else if (upb_fielddef_packed(f)) {
      field->label = _UPB_LABEL_PACKED;
    }

    if (upb_fielddef_issubmsg(f)) {
      const upb_msgdef *subm = upb_fielddef_msgsubdef(f);
      field->submsg_index = submsg_count++;
      submsgs[field->submsg_index] = subm->layout;
    }

    if (upb_fielddef_haspresence(f) && !upb_fielddef_realcontainingoneof(f)) {
      /* We don't use hasbit 0, so that 0 can indicate "no presence" in the
       * table. This wastes one hasbit, but we don't worry about it for now. */
      field->presence = ++hasbit;
    } else {
      field->presence = 0;
    }
  }

  /* Account for space used by hasbits. */
  l->size = div_round_up(hasbit, 8);

  /* Allocate non-oneof fields. */
  for (upb_msg_field_begin(&it, m); !upb_msg_field_done(&it);
       upb_msg_field_next(&it)) {
    const upb_fielddef* f = upb_msg_iter_field(&it);
    size_t field_size = upb_msg_fielddefsize(f);
    size_t index = upb_fielddef_index(f);

    if (upb_fielddef_realcontainingoneof(f)) {
      /* Oneofs are handled separately below. */
      continue;
    }

    fields[index].offset = upb_msglayout_place(l, field_size);
  }

  /* Allocate oneof fields.  Each oneof field consists of a uint32 for the case
   * and space for the actual data. */
  for (upb_msg_oneof_begin(&oit, m); !upb_msg_oneof_done(&oit);
       upb_msg_oneof_next(&oit)) {
    const upb_oneofdef* o = upb_msg_iter_oneof(&oit);
    upb_oneof_iter fit;

    size_t case_size = sizeof(uint32_t);  /* Could potentially optimize this. */
    size_t field_size = 0;
    uint32_t case_offset;
    uint32_t data_offset;

    if (upb_oneofdef_issynthetic(o)) continue;

    /* Calculate field size: the max of all field sizes. */
    for (upb_oneof_begin(&fit, o);
         !upb_oneof_done(&fit);
         upb_oneof_next(&fit)) {
      const upb_fielddef* f = upb_oneof_iter_field(&fit);
      field_size = UPB_MAX(field_size, upb_msg_fielddefsize(f));
    }

    /* Align and allocate case offset. */
    case_offset = upb_msglayout_place(l, case_size);
    data_offset = upb_msglayout_place(l, field_size);

    for (upb_oneof_begin(&fit, o);
         !upb_oneof_done(&fit);
         upb_oneof_next(&fit)) {
      const upb_fielddef* f = upb_oneof_iter_field(&fit);
      fields[upb_fielddef_index(f)].offset = data_offset;
      fields[upb_fielddef_index(f)].presence = ~case_offset;
    }
  }

  /* Size of the entire structure should be a multiple of its greatest
   * alignment.  TODO: track overall alignment for real? */
  l->size = UPB_ALIGN_UP(l->size, 8);

  /* Sort fields by number. */
  qsort(fields, upb_msgdef_numfields(m), sizeof(*fields), field_number_cmp);
  assign_layout_indices(m, fields);
}

static void assign_msg_indices(symtab_addctx *ctx, upb_msgdef *m) {
  /* Sort fields.  upb internally relies on UPB_TYPE_MESSAGE fields having the
   * lowest indexes, but we do not publicly guarantee this. */
  upb_msg_field_iter j;
  int i;
  uint32_t selector;
  int n = upb_msgdef_numfields(m);
  upb_fielddef **fields;

  if (n == 0) {
    m->selector_count = UPB_STATIC_SELECTOR_COUNT;
    m->submsg_field_count = 0;
    return;
  }

  fields = upb_gmalloc(n * sizeof(*fields));

  m->submsg_field_count = 0;
  for(i = 0, upb_msg_field_begin(&j, m);
      !upb_msg_field_done(&j);
      upb_msg_field_next(&j), i++) {
    upb_fielddef *f = upb_msg_iter_field(&j);
    UPB_ASSERT(f->msgdef == m);
    if (upb_fielddef_issubmsg(f)) {
      m->submsg_field_count++;
    }
    fields[i] = f;
  }

  qsort(fields, n, sizeof(*fields), cmp_fields);

  selector = UPB_STATIC_SELECTOR_COUNT + m->submsg_field_count;
  for (i = 0; i < n; i++) {
    upb_fielddef *f = fields[i];
    f->index_ = i;
    f->selector_base = selector + upb_handlers_selectorbaseoffset(f);
    selector += upb_handlers_selectorcount(f);
  }
  m->selector_count = selector;

  upb_gfree(fields);
}

static char *strviewdup(symtab_addctx *ctx, upb_strview view) {
  return upb_strdup2(view.data, view.size, ctx->alloc);
}

static bool streql2(const char *a, size_t n, const char *b) {
  return n == strlen(b) && memcmp(a, b, n) == 0;
}

static bool streql_view(upb_strview view, const char *b) {
  return streql2(view.data, view.size, b);
}

static const char *makefullname(symtab_addctx *ctx, const char *prefix,
                                upb_strview name) {
  if (prefix) {
    /* ret = prefix + '.' + name; */
    size_t n = strlen(prefix);
    char *ret = symtab_alloc(ctx, n + name.size + 2);
    strcpy(ret, prefix);
    ret[n] = '.';
    memcpy(&ret[n + 1], name.data, name.size);
    ret[n + 1 + name.size] = '\0';
    return ret;
  } else {
    return strviewdup(ctx, name);
  }
}

static void finalize_oneofs(symtab_addctx *ctx, upb_msgdef *m) {
  int i;
  int synthetic_count = 0;
  upb_oneofdef *mutable_oneofs = (upb_oneofdef*)m->oneofs;

  for (i = 0; i < m->oneof_count; i++) {
    upb_oneofdef *o = &mutable_oneofs[i];

    if (o->synthetic && o->field_count != 1) {
      symtab_errf(ctx, "Synthetic oneofs must have one field, not %d: %s",
                  o->field_count, upb_oneofdef_name(o));
    }

    if (o->synthetic) {
      synthetic_count++;
    } else if (synthetic_count != 0) {
      symtab_errf(ctx, "Synthetic oneofs must be after all other oneofs: %s",
                  upb_oneofdef_name(o));
    }

    o->fields = symtab_alloc(ctx, sizeof(upb_fielddef *) * o->field_count);
    o->field_count = 0;
  }

  for (i = 0; i < m->field_count; i++) {
    const upb_fielddef *f = &m->fields[i];
    upb_oneofdef *o = (upb_oneofdef*)f->oneof;
    if (o) {
      o->fields[o->field_count++] = f;
    }
  }

  m->real_oneof_count = m->oneof_count - synthetic_count;
}

size_t getjsonname(const char *name, char *buf, size_t len) {
  size_t src, dst = 0;
  bool ucase_next = false;

#define WRITE(byte) \
  ++dst; \
  if (dst < len) buf[dst - 1] = byte; \
  else if (dst == len) buf[dst - 1] = '\0'

  if (!name) {
    WRITE('\0');
    return 0;
  }

  /* Implement the transformation as described in the spec:
   *   1. upper case all letters after an underscore.
   *   2. remove all underscores.
   */
  for (src = 0; name[src]; src++) {
    if (name[src] == '_') {
      ucase_next = true;
      continue;
    }

    if (ucase_next) {
      WRITE(toupper(name[src]));
      ucase_next = false;
    } else {
      WRITE(name[src]);
    }
  }

  WRITE('\0');
  return dst;

#undef WRITE
}

static char* makejsonname(symtab_addctx *ctx, const char* name) {
  size_t size = getjsonname(name, NULL, 0);
  char* json_name = symtab_alloc(ctx, size);
  getjsonname(name, json_name, size);
  return json_name;
}

static void symtab_add(symtab_addctx *ctx, const char *name, upb_value v) {
  if (upb_strtable_lookup(&ctx->symtab->syms, name, NULL)) {
    symtab_errf(ctx, "duplicate symbol '%s'", name);
  }
  upb_alloc *alloc = upb_arena_alloc(ctx->symtab->arena);
  size_t len = strlen(name);
  CHK_OOM(upb_strtable_insert3(&ctx->symtab->syms, name, len, v, alloc));
}

/* Given a symbol and the base symbol inside which it is defined, find the
 * symbol's definition in t. */
static const void *symtab_resolve(symtab_addctx *ctx, const upb_fielddef *f,
                                  const char *base, upb_strview sym,
                                  upb_deftype_t type) {
  const upb_strtable *t = &ctx->symtab->syms;
  if(sym.size == 0) goto notfound;
  if(sym.data[0] == '.') {
    /* Symbols starting with '.' are absolute, so we do a single lookup.
     * Slice to omit the leading '.' */
    upb_value v;
    if (!upb_strtable_lookup2(t, sym.data + 1, sym.size - 1, &v)) {
      goto notfound;
    }

    const void *ret = unpack_def(v, type);
    if (!ret) {
      symtab_errf(ctx, "type mismatch when resolving field %s, name %s",
                  f->full_name, sym.data);
    }
    return ret;
  } else {
    /* Remove components from base until we find an entry or run out.
     * TODO: This branch is totally broken, but currently not used. */
    (void)base;
    UPB_ASSERT(false);
    goto notfound;
  }

notfound:
  symtab_errf(ctx, "couldn't resolve name '%s'", sym.data);
}

static void create_oneofdef(
    symtab_addctx *ctx, upb_msgdef *m,
    const google_protobuf_OneofDescriptorProto *oneof_proto) {
  upb_oneofdef *o;
  upb_strview name = google_protobuf_OneofDescriptorProto_name(oneof_proto);
  upb_value v;

  o = (upb_oneofdef*)&m->oneofs[m->oneof_count++];
  o->parent = m;
  o->full_name = makefullname(ctx, m->full_name, name);
  o->field_count = 0;
  o->synthetic = false;

  v = pack_def(o, UPB_DEFTYPE_ONEOF);
  symtab_add(ctx, o->full_name, v);
  CHK_OOM(upb_strtable_insert3(&m->ntof, name.data, name.size, v, ctx->alloc));

  CHK_OOM(upb_inttable_init2(&o->itof, UPB_CTYPE_CONSTPTR, ctx->alloc));
  CHK_OOM(upb_strtable_init2(&o->ntof, UPB_CTYPE_CONSTPTR, 4, ctx->alloc));
}

static str_t *newstr(symtab_addctx *ctx, const char *data, size_t len) {
  str_t *ret = symtab_alloc(ctx, sizeof(*ret) + len);
  if (!ret) return NULL;
  ret->len = len;
  if (len) memcpy(ret->str, data, len);
  ret->str[len] = '\0';
  return ret;
}

static void parse_default(symtab_addctx *ctx, const char *str, size_t len,
                          upb_fielddef *f) {
  char *end;
  char nullz[64];
  errno = 0;

  switch (upb_fielddef_type(f)) {
    case UPB_TYPE_INT32:
    case UPB_TYPE_INT64:
    case UPB_TYPE_UINT32:
    case UPB_TYPE_UINT64:
    case UPB_TYPE_DOUBLE:
    case UPB_TYPE_FLOAT:
      /* Standard C number parsing functions expect null-terminated strings. */
      if (len >= sizeof(nullz) - 1) {
        symtab_errf(ctx, "Default too long: %.*s", (int)len, str);
      }
      memcpy(nullz, str, len);
      nullz[len] = '\0';
      str = nullz;
      break;
    default:
      break;
  }

  switch (upb_fielddef_type(f)) {
    case UPB_TYPE_INT32: {
      long val = strtol(str, &end, 0);
      if (val > INT32_MAX || val < INT32_MIN || errno == ERANGE || *end) {
        goto invalid;
      }
      f->defaultval.sint = val;
      break;
    }
    case UPB_TYPE_ENUM: {
      const upb_enumdef *e = f->sub.enumdef;
      int32_t val;
      if (!upb_enumdef_ntoi(e, str, len, &val)) {
        goto invalid;
      }
      f->defaultval.sint = val;
      break;
    }
    case UPB_TYPE_INT64: {
      /* XXX: Need to write our own strtoll, since it's not available in c89. */
      int64_t val = strtol(str, &end, 0);
      if (val > INT64_MAX || val < INT64_MIN || errno == ERANGE || *end) {
        goto invalid;
      }
      f->defaultval.sint = val;
      break;
    }
    case UPB_TYPE_UINT32: {
      unsigned long val = strtoul(str, &end, 0);
      if (val > UINT32_MAX || errno == ERANGE || *end) {
        goto invalid;
      }
      f->defaultval.uint = val;
      break;
    }
    case UPB_TYPE_UINT64: {
      /* XXX: Need to write our own strtoull, since it's not available in c89. */
      uint64_t val = strtoul(str, &end, 0);
      if (val > UINT64_MAX || errno == ERANGE || *end) {
        goto invalid;
      }
      f->defaultval.uint = val;
      break;
    }
    case UPB_TYPE_DOUBLE: {
      double val = strtod(str, &end);
      if (errno == ERANGE || *end) {
        goto invalid;
      }
      f->defaultval.dbl = val;
      break;
    }
    case UPB_TYPE_FLOAT: {
      /* XXX: Need to write our own strtof, since it's not available in c89. */
      float val = strtod(str, &end);
      if (errno == ERANGE || *end) {
        goto invalid;
      }
      f->defaultval.flt = val;
      break;
    }
    case UPB_TYPE_BOOL: {
      if (streql2(str, len, "false")) {
        f->defaultval.boolean = false;
      } else if (streql2(str, len, "true")) {
        f->defaultval.boolean = true;
      } else {
      }
      break;
    }
    case UPB_TYPE_STRING:
      f->defaultval.str = newstr(ctx, str, len);
      break;
    case UPB_TYPE_BYTES:
      /* XXX: need to interpret the C-escaped value. */
      f->defaultval.str = newstr(ctx, str, len);
      break;
    case UPB_TYPE_MESSAGE:
      /* Should not have a default value. */
      symtab_errf(ctx, "Message should not have a default (%s)",
                  upb_fielddef_fullname(f));
  }

  return;

invalid:
  symtab_errf(ctx, "Invalid default '%.*s' for field %f", (int)len, str,
              upb_fielddef_fullname(f));
}

static void set_default_default(symtab_addctx *ctx, upb_fielddef *f) {
  switch (upb_fielddef_type(f)) {
    case UPB_TYPE_INT32:
    case UPB_TYPE_INT64:
    case UPB_TYPE_ENUM:
      f->defaultval.sint = 0;
      break;
    case UPB_TYPE_UINT64:
    case UPB_TYPE_UINT32:
      f->defaultval.uint = 0;
      break;
    case UPB_TYPE_DOUBLE:
    case UPB_TYPE_FLOAT:
      f->defaultval.dbl = 0;
      break;
    case UPB_TYPE_STRING:
    case UPB_TYPE_BYTES:
      f->defaultval.str = newstr(ctx, NULL, 0);
      break;
    case UPB_TYPE_BOOL:
      f->defaultval.boolean = false;
      break;
    case UPB_TYPE_MESSAGE:
      break;
  }
}

static void create_fielddef(
    symtab_addctx *ctx, const char *prefix, upb_msgdef *m,
    const google_protobuf_FieldDescriptorProto *field_proto) {
  upb_alloc *alloc = ctx->alloc;
  upb_fielddef *f;
  const google_protobuf_FieldOptions *options;
  upb_strview name;
  const char *full_name;
  const char *json_name;
  const char *shortname;
  uint32_t field_number;

  if (!google_protobuf_FieldDescriptorProto_has_name(field_proto)) {
    symtab_errf(ctx, "field has no name (%s)", upb_msgdef_fullname(m));
  }

  name = google_protobuf_FieldDescriptorProto_name(field_proto);
  check_ident(ctx, name, false);
  full_name = makefullname(ctx, prefix, name);
  shortname = shortdefname(full_name);

  if (google_protobuf_FieldDescriptorProto_has_json_name(field_proto)) {
    json_name = strviewdup(
        ctx, google_protobuf_FieldDescriptorProto_json_name(field_proto));
  } else {
    json_name = makejsonname(ctx, shortname);
  }

  field_number = google_protobuf_FieldDescriptorProto_number(field_proto);

  if (field_number == 0 || field_number > UPB_MAX_FIELDNUMBER) {
    symtab_errf(ctx, "invalid field number (%u)", field_number);
  }

  if (m) {
    /* direct message field. */
    upb_value v, field_v, json_v;
    size_t json_size;

    f = (upb_fielddef*)&m->fields[m->field_count++];
    f->msgdef = m;
    f->is_extension_ = false;

    if (upb_strtable_lookup(&m->ntof, shortname, NULL)) {
      symtab_errf(ctx, "duplicate field name (%s)", shortname);
    }

    if (upb_strtable_lookup(&m->ntof, json_name, NULL)) {
      symtab_errf(ctx, "duplicate json_name (%s)", json_name);
    }

    if (upb_inttable_lookup(&m->itof, field_number, NULL)) {
      symtab_errf(ctx, "duplicate field number (%u)", field_number);
    }

    field_v = pack_def(f, UPB_DEFTYPE_FIELD);
    json_v = pack_def(f, UPB_DEFTYPE_FIELD_JSONNAME);
    v = upb_value_constptr(f);
    json_size = strlen(json_name);

    CHK_OOM(
        upb_strtable_insert3(&m->ntof, name.data, name.size, field_v, alloc));
    CHK_OOM(upb_inttable_insert2(&m->itof, field_number, v, alloc));

    if (strcmp(shortname, json_name) != 0) {
      upb_strtable_insert3(&m->ntof, json_name, json_size, json_v, alloc);
    }

    if (ctx->layouts) {
      const upb_msglayout_field *fields = m->layout->fields;
      int count = m->layout->field_count;
      bool found = false;
      int i;
      for (i = 0; i < count; i++) {
        if (fields[i].number == field_number) {
          f->layout_index = i;
          found = true;
          break;
        }
      }
      UPB_ASSERT(found);
    }
  } else {
    /* extension field. */
    f = (upb_fielddef*)&ctx->file->exts[ctx->file->ext_count++];
    f->is_extension_ = true;
    symtab_add(ctx, full_name, pack_def(f, UPB_DEFTYPE_FIELD));
  }

  f->full_name = full_name;
  f->json_name = json_name;
  f->file = ctx->file;
  f->type_ = (int)google_protobuf_FieldDescriptorProto_type(field_proto);
  f->label_ = (int)google_protobuf_FieldDescriptorProto_label(field_proto);
  f->number_ = field_number;
  f->oneof = NULL;
  f->proto3_optional_ =
      google_protobuf_FieldDescriptorProto_proto3_optional(field_proto);

  /* We can't resolve the subdef or (in the case of extensions) the containing
   * message yet, because it may not have been defined yet.  We stash a pointer
   * to the field_proto until later when we can properly resolve it. */
  f->sub.unresolved = field_proto;

  if (f->label_ == UPB_LABEL_REQUIRED && f->file->syntax == UPB_SYNTAX_PROTO3) {
    symtab_errf(ctx, "proto3 fields cannot be required (%s)", f->full_name);
  }

  if (google_protobuf_FieldDescriptorProto_has_oneof_index(field_proto)) {
    int oneof_index =
        google_protobuf_FieldDescriptorProto_oneof_index(field_proto);
    upb_oneofdef *oneof;
    upb_value v = upb_value_constptr(f);

    if (upb_fielddef_label(f) != UPB_LABEL_OPTIONAL) {
      symtab_errf(ctx, "fields in oneof must have OPTIONAL label (%s)",
                  f->full_name);
    }

    if (!m) {
      symtab_errf(ctx, "oneof_index provided for extension field (%s)",
                  f->full_name);
    }

    if (oneof_index >= m->oneof_count) {
      symtab_errf(ctx, "oneof_index out of range (%s)", f->full_name);
    }

    oneof = (upb_oneofdef*)&m->oneofs[oneof_index];
    f->oneof = oneof;

    oneof->field_count++;
    if (f->proto3_optional_) {
      oneof->synthetic = true;
    }
    CHK_OOM(upb_inttable_insert2(&oneof->itof, f->number_, v, alloc));
    CHK_OOM(upb_strtable_insert3(&oneof->ntof, name.data, name.size, v, alloc));
  } else {
    f->oneof = NULL;
    if (f->proto3_optional_) {
      symtab_errf(ctx, "field with proto3_optional was not in a oneof (%s)",
                  f->full_name);
    }
  }

  options = google_protobuf_FieldDescriptorProto_has_options(field_proto) ?
    google_protobuf_FieldDescriptorProto_options(field_proto) : NULL;

  if (options && google_protobuf_FieldOptions_has_packed(options)) {
    f->packed_ = google_protobuf_FieldOptions_packed(options);
  } else {
    /* Repeated fields default to packed for proto3 only. */
    f->packed_ = upb_fielddef_isprimitive(f) &&
        f->label_ == UPB_LABEL_REPEATED && f->file->syntax == UPB_SYNTAX_PROTO3;
  }

  if (options) {
    f->lazy_ = google_protobuf_FieldOptions_lazy(options);
  } else {
    f->lazy_ = false;
  }
}

static void create_enumdef(
    symtab_addctx *ctx, const char *prefix,
    const google_protobuf_EnumDescriptorProto *enum_proto) {
  upb_enumdef *e;
  const google_protobuf_EnumValueDescriptorProto *const *values;
  upb_strview name;
  size_t i, n;

  name = google_protobuf_EnumDescriptorProto_name(enum_proto);
  check_ident(ctx, name, false);

  e = (upb_enumdef*)&ctx->file->enums[ctx->file->enum_count++];
  e->full_name = makefullname(ctx, prefix, name);
  symtab_add(ctx, e->full_name, pack_def(e, UPB_DEFTYPE_ENUM));

  values = google_protobuf_EnumDescriptorProto_value(enum_proto, &n);
  CHK_OOM(upb_strtable_init2(&e->ntoi, UPB_CTYPE_INT32, n, ctx->alloc));
  CHK_OOM(upb_inttable_init2(&e->iton, UPB_CTYPE_CSTR, ctx->alloc));

  e->file = ctx->file;
  e->defaultval = 0;

  if (n == 0) {
    symtab_errf(ctx, "enums must contain at least one value (%s)",
                e->full_name);
  }

  for (i = 0; i < n; i++) {
    const google_protobuf_EnumValueDescriptorProto *value = values[i];
    upb_strview name = google_protobuf_EnumValueDescriptorProto_name(value);
    char *name2 = strviewdup(ctx, name);
    int32_t num = google_protobuf_EnumValueDescriptorProto_number(value);
    upb_value v = upb_value_int32(num);

    if (i == 0 && e->file->syntax == UPB_SYNTAX_PROTO3 && num != 0) {
      symtab_errf(ctx, "for proto3, the first enum value must be zero (%s)",
                  e->full_name);
    }

    if (upb_strtable_lookup(&e->ntoi, name2, NULL)) {
      symtab_errf(ctx, "duplicate enum label '%s'", name2);
    }

    CHK_OOM(name2)
    CHK_OOM(
        upb_strtable_insert3(&e->ntoi, name2, strlen(name2), v, ctx->alloc));

    if (!upb_inttable_lookup(&e->iton, num, NULL)) {
      upb_value v = upb_value_cstr(name2);
      CHK_OOM(upb_inttable_insert2(&e->iton, num, v, ctx->alloc));
    }
  }

  upb_inttable_compact2(&e->iton, ctx->alloc);
}

static void create_msgdef(symtab_addctx *ctx, const char *prefix,
                          const google_protobuf_DescriptorProto *msg_proto) {
  upb_msgdef *m;
  const google_protobuf_MessageOptions *options;
  const google_protobuf_OneofDescriptorProto *const *oneofs;
  const google_protobuf_FieldDescriptorProto *const *fields;
  const google_protobuf_EnumDescriptorProto *const *enums;
  const google_protobuf_DescriptorProto *const *msgs;
  size_t i, n_oneof, n_field, n;
  upb_strview name;

  name = google_protobuf_DescriptorProto_name(msg_proto);
  check_ident(ctx, name, false);

  m = (upb_msgdef*)&ctx->file->msgs[ctx->file->msg_count++];
  m->full_name = makefullname(ctx, prefix, name);
  symtab_add(ctx, m->full_name, pack_def(m, UPB_DEFTYPE_MSG));

  oneofs = google_protobuf_DescriptorProto_oneof_decl(msg_proto, &n_oneof);
  fields = google_protobuf_DescriptorProto_field(msg_proto, &n_field);

  CHK_OOM(upb_inttable_init2(&m->itof, UPB_CTYPE_CONSTPTR, ctx->alloc));
  CHK_OOM(upb_strtable_init2(&m->ntof, UPB_CTYPE_CONSTPTR, n_oneof + n_field,
                             ctx->alloc));

  m->file = ctx->file;
  m->map_entry = false;

  options = google_protobuf_DescriptorProto_options(msg_proto);

  if (options) {
    m->map_entry = google_protobuf_MessageOptions_map_entry(options);
  }

  if (ctx->layouts) {
    m->layout = *ctx->layouts;
    ctx->layouts++;
  } else {
    /* Allocate now (to allow cross-linking), populate later. */
<<<<<<< HEAD
    m->layout = upb_malloc(ctx->alloc,
                           sizeof(*m->layout) + sizeof(_upb_fasttable_entry));
=======
    m->layout = symtab_alloc(ctx, sizeof(*m->layout));
>>>>>>> 3a3efe69
  }

  m->oneof_count = 0;
  m->oneofs = symtab_alloc(ctx, sizeof(*m->oneofs) * n_oneof);
  for (i = 0; i < n_oneof; i++) {
    create_oneofdef(ctx, m, oneofs[i]);
  }

  m->field_count = 0;
  m->fields = symtab_alloc(ctx, sizeof(*m->fields) * n_field);
  for (i = 0; i < n_field; i++) {
    create_fielddef(ctx, m->full_name, m, fields[i]);
  }

  assign_msg_indices(ctx, m);
  finalize_oneofs(ctx, m);
  assign_msg_wellknowntype(m);
  upb_inttable_compact2(&m->itof, ctx->alloc);

  /* This message is built.  Now build nested messages and enums. */

  enums = google_protobuf_DescriptorProto_enum_type(msg_proto, &n);
  for (i = 0; i < n; i++) {
    create_enumdef(ctx, m->full_name, enums[i]);
  }

  msgs = google_protobuf_DescriptorProto_nested_type(msg_proto, &n);
  for (i = 0; i < n; i++) {
    create_msgdef(ctx, m->full_name, msgs[i]);
  }
}

static void count_types_in_msg(const google_protobuf_DescriptorProto *msg_proto,
                               upb_filedef *file) {
  const google_protobuf_DescriptorProto *const *msgs;
  size_t i, n;

  file->msg_count++;

  msgs = google_protobuf_DescriptorProto_nested_type(msg_proto, &n);
  for (i = 0; i < n; i++) {
    count_types_in_msg(msgs[i], file);
  }

  google_protobuf_DescriptorProto_enum_type(msg_proto, &n);
  file->enum_count += n;

  google_protobuf_DescriptorProto_extension(msg_proto, &n);
  file->ext_count += n;
}

static void count_types_in_file(
    const google_protobuf_FileDescriptorProto *file_proto,
    upb_filedef *file) {
  const google_protobuf_DescriptorProto *const *msgs;
  size_t i, n;

  msgs = google_protobuf_FileDescriptorProto_message_type(file_proto, &n);
  for (i = 0; i < n; i++) {
    count_types_in_msg(msgs[i], file);
  }

  google_protobuf_FileDescriptorProto_enum_type(file_proto, &n);
  file->enum_count += n;

  google_protobuf_FileDescriptorProto_extension(file_proto, &n);
  file->ext_count += n;
}

static void resolve_fielddef(symtab_addctx *ctx, const char *prefix,
                             upb_fielddef *f) {
  upb_strview name;
  const google_protobuf_FieldDescriptorProto *field_proto = f->sub.unresolved;

  if (f->is_extension_) {
    if (!google_protobuf_FieldDescriptorProto_has_extendee(field_proto)) {
      symtab_errf(ctx, "extension for field '%s' had no extendee",
                  f->full_name);
    }

    name = google_protobuf_FieldDescriptorProto_extendee(field_proto);
    f->msgdef = symtab_resolve(ctx, f, prefix, name, UPB_DEFTYPE_MSG);
  }

  if ((upb_fielddef_issubmsg(f) || f->type_ == UPB_DESCRIPTOR_TYPE_ENUM) &&
      !google_protobuf_FieldDescriptorProto_has_type_name(field_proto)) {
    symtab_errf(ctx, "field '%s' is missing type name", f->full_name);
  }

  name = google_protobuf_FieldDescriptorProto_type_name(field_proto);

  if (upb_fielddef_issubmsg(f)) {
    f->sub.msgdef = symtab_resolve(ctx, f, prefix, name, UPB_DEFTYPE_MSG);
  } else if (f->type_ == UPB_DESCRIPTOR_TYPE_ENUM) {
    f->sub.enumdef = symtab_resolve(ctx, f, prefix, name, UPB_DEFTYPE_ENUM);
  }

  /* Have to delay resolving of the default value until now because of the enum
   * case, since enum defaults are specified with a label. */
  if (google_protobuf_FieldDescriptorProto_has_default_value(field_proto)) {
    upb_strview defaultval =
        google_protobuf_FieldDescriptorProto_default_value(field_proto);

    if (f->file->syntax == UPB_SYNTAX_PROTO3) {
      symtab_errf(ctx, "proto3 fields cannot have explicit defaults (%s)",
                  f->full_name);
    }

    if (upb_fielddef_issubmsg(f)) {
      symtab_errf(ctx, "message fields cannot have explicit defaults (%s)",
                  f->full_name);
    }

    parse_default(ctx, defaultval.data, defaultval.size, f);
  } else {
    set_default_default(ctx, f);
  }
}

static void build_filedef(
    symtab_addctx *ctx, upb_filedef *file,
    const google_protobuf_FileDescriptorProto *file_proto) {
  const google_protobuf_FileOptions *file_options_proto;
  const google_protobuf_DescriptorProto *const *msgs;
  const google_protobuf_EnumDescriptorProto *const *enums;
  const google_protobuf_FieldDescriptorProto *const *exts;
  const upb_strview* strs;
  size_t i, n;

  count_types_in_file(file_proto, file);

  file->msgs = symtab_alloc(ctx, sizeof(*file->msgs) * file->msg_count);
  file->enums = symtab_alloc(ctx, sizeof(*file->enums) * file->enum_count);
  file->exts = symtab_alloc(ctx, sizeof(*file->exts) * file->ext_count);

  /* We increment these as defs are added. */
  file->msg_count = 0;
  file->enum_count = 0;
  file->ext_count = 0;

  if (!google_protobuf_FileDescriptorProto_has_name(file_proto)) {
    symtab_errf(ctx, "File has no name");
  }

  file->name =
      strviewdup(ctx, google_protobuf_FileDescriptorProto_name(file_proto));
  file->phpprefix = NULL;
  file->phpnamespace = NULL;

  if (google_protobuf_FileDescriptorProto_has_package(file_proto)) {
    upb_strview package =
        google_protobuf_FileDescriptorProto_package(file_proto);
    check_ident(ctx, package, true);
    file->package = strviewdup(ctx, package);
  } else {
    file->package = NULL;
  }

  if (google_protobuf_FileDescriptorProto_has_syntax(file_proto)) {
    upb_strview syntax =
        google_protobuf_FileDescriptorProto_syntax(file_proto);

    if (streql_view(syntax, "proto2")) {
      file->syntax = UPB_SYNTAX_PROTO2;
    } else if (streql_view(syntax, "proto3")) {
      file->syntax = UPB_SYNTAX_PROTO3;
    } else {
      symtab_errf(ctx, "Invalid syntax '" UPB_STRVIEW_FORMAT "'",
                  UPB_STRVIEW_ARGS(syntax));
    }
  } else {
    file->syntax = UPB_SYNTAX_PROTO2;
  }

  /* Read options. */
  file_options_proto = google_protobuf_FileDescriptorProto_options(file_proto);
  if (file_options_proto) {
    if (google_protobuf_FileOptions_has_php_class_prefix(file_options_proto)) {
      file->phpprefix = strviewdup(
          ctx,
          google_protobuf_FileOptions_php_class_prefix(file_options_proto));
    }
    if (google_protobuf_FileOptions_has_php_namespace(file_options_proto)) {
      file->phpnamespace = strviewdup(
          ctx, google_protobuf_FileOptions_php_namespace(file_options_proto));
    }
  }

  /* Verify dependencies. */
  strs = google_protobuf_FileDescriptorProto_dependency(file_proto, &n);
  file->deps = symtab_alloc(ctx, sizeof(*file->deps) * n);

  for (i = 0; i < n; i++) {
    upb_strview dep_name = strs[i];
    upb_value v;
    if (!upb_strtable_lookup2(&ctx->symtab->files, dep_name.data,
                              dep_name.size, &v)) {
      symtab_errf(ctx,
                  "Depends on file '" UPB_STRVIEW_FORMAT
                  "', but it has not been loaded",
                  UPB_STRVIEW_ARGS(dep_name));
    }
    file->deps[i] = upb_value_getconstptr(v);
  }

  /* Create messages. */
  msgs = google_protobuf_FileDescriptorProto_message_type(file_proto, &n);
  for (i = 0; i < n; i++) {
    create_msgdef(ctx, file->package, msgs[i]);
  }

  /* Create enums. */
  enums = google_protobuf_FileDescriptorProto_enum_type(file_proto, &n);
  for (i = 0; i < n; i++) {
    create_enumdef(ctx, file->package, enums[i]);
  }

  /* Create extensions. */
  exts = google_protobuf_FileDescriptorProto_extension(file_proto, &n);
  file->exts = symtab_alloc(ctx, sizeof(*file->exts) * n);
  for (i = 0; i < n; i++) {
    create_fielddef(ctx, file->package, NULL, exts[i]);
  }

  /* Now that all names are in the table, build layouts and resolve refs. */
  for (i = 0; i < (size_t)file->ext_count; i++) {
    resolve_fielddef(ctx, file->package, (upb_fielddef*)&file->exts[i]);
  }

  for (i = 0; i < (size_t)file->msg_count; i++) {
    const upb_msgdef *m = &file->msgs[i];
    int j;
    for (j = 0; j < m->field_count; j++) {
      resolve_fielddef(ctx, m->full_name, (upb_fielddef*)&m->fields[j]);
    }
  }

  if (!ctx->layouts) {
    for (i = 0; i < (size_t)file->msg_count; i++) {
      const upb_msgdef *m = &file->msgs[i];
      make_layout(ctx, m);
    }
  }
}

static void remove_filedef(upb_symtab *s, upb_filedef *file) {
  upb_alloc *alloc = upb_arena_alloc(s->arena);
  int i;
  for (i = 0; i < file->msg_count; i++) {
    const char *name = file->msgs[i].full_name;
    upb_strtable_remove3(&s->syms, name, strlen(name), NULL, alloc);
  }
  for (i = 0; i < file->enum_count; i++) {
    const char *name = file->enums[i].full_name;
    upb_strtable_remove3(&s->syms, name, strlen(name), NULL, alloc);
  }
  for (i = 0; i < file->ext_count; i++) {
    const char *name = file->exts[i].full_name;
    upb_strtable_remove3(&s->syms, name, strlen(name), NULL, alloc);
  }
}

static const upb_filedef *_upb_symtab_addfile(
    upb_symtab *s, const google_protobuf_FileDescriptorProto *file_proto,
    const upb_msglayout **layouts, upb_status *status) {
  upb_arena *file_arena = upb_arena_new();
  upb_filedef *file;
  symtab_addctx ctx;

  if (!file_arena) return NULL;

  file = upb_arena_malloc(file_arena, sizeof(*file));
  if (!file) goto done;

  ctx.file = file;
  ctx.symtab = s;
  ctx.file_arena = file_arena;
  ctx.alloc = upb_arena_alloc(file_arena);
  ctx.layouts = layouts;
  ctx.status = status;

  file->msg_count = 0;
  file->enum_count = 0;
  file->ext_count = 0;

  if (UPB_UNLIKELY(setjmp(ctx.err))) {
    UPB_ASSERT(!upb_ok(status));
    remove_filedef(s, file);
    file = NULL;
  } else {
    build_filedef(&ctx, file, file_proto);
    upb_strtable_insert3(&s->files, file->name, strlen(file->name),
                         upb_value_constptr(file), ctx.alloc);
    UPB_ASSERT(upb_ok(status));
    upb_arena_fuse(s->arena, file_arena);
  }

done:
  upb_arena_free(file_arena);
  return file;
}

const upb_filedef *upb_symtab_addfile(
    upb_symtab *s, const google_protobuf_FileDescriptorProto *file_proto,
    upb_status *status) {
  return _upb_symtab_addfile(s, file_proto, NULL, status);
}

/* Include here since we want most of this file to be stdio-free. */
#include <stdio.h>

bool _upb_symtab_loaddefinit(upb_symtab *s, const upb_def_init *init) {
  /* Since this function should never fail (it would indicate a bug in upb) we
   * print errors to stderr instead of returning error status to the user. */
  upb_def_init **deps = init->deps;
  google_protobuf_FileDescriptorProto *file;
  upb_arena *arena;
  upb_status status;

  upb_status_clear(&status);

  if (upb_strtable_lookup(&s->files, init->filename, NULL)) {
    return true;
  }

  arena = upb_arena_new();

  for (; *deps; deps++) {
    if (!_upb_symtab_loaddefinit(s, *deps)) goto err;
  }

  file = google_protobuf_FileDescriptorProto_parse(
      init->descriptor.data, init->descriptor.size, arena);
  s->bytes_loaded += init->descriptor.size;

  if (!file) {
    upb_status_seterrf(
        &status,
        "Failed to parse compiled-in descriptor for file '%s'. This should "
        "never happen.",
        init->filename);
    goto err;
  }

  if (!_upb_symtab_addfile(s, file, init->layouts, &status)) goto err;

  upb_arena_free(arena);
  return true;

err:
  fprintf(stderr, "Error loading compiled-in descriptor: %s\n",
          upb_status_errmsg(&status));
  upb_arena_free(arena);
  return false;
}

size_t _upb_symtab_bytesloaded(const upb_symtab *s) {
  return s->bytes_loaded;
}

#undef CHK_OOM<|MERGE_RESOLUTION|>--- conflicted
+++ resolved
@@ -6,11 +6,6 @@
 #include <setjmp.h>
 #include <stdlib.h>
 #include <string.h>
-<<<<<<< HEAD
-#include "google/protobuf/descriptor.upb.h"
-#include "upb/decode.int.h"
-=======
->>>>>>> 3a3efe69
 
 #include "google/protobuf/descriptor.upb.h"
 #include "upb/port_def.inc"
@@ -1812,12 +1807,8 @@
     ctx->layouts++;
   } else {
     /* Allocate now (to allow cross-linking), populate later. */
-<<<<<<< HEAD
-    m->layout = upb_malloc(ctx->alloc,
-                           sizeof(*m->layout) + sizeof(_upb_fasttable_entry));
-=======
-    m->layout = symtab_alloc(ctx, sizeof(*m->layout));
->>>>>>> 3a3efe69
+    m->layout = symtab_alloc(
+        ctx, sizeof(*m->layout) + sizeof(_upb_fasttable_entry));
   }
 
   m->oneof_count = 0;
