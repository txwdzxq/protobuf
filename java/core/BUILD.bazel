--- conflicted
+++ resolved
@@ -168,20 +168,12 @@
 
 proto_library(
     name = "java_features_proto",
-<<<<<<< HEAD
     srcs = ["src/main/resources/google/protobuf/java_features.proto"],
     strip_import_prefix = "/java/core/src/main/resources",
-    visibility = ["//pkg:__pkg__"],
-=======
-    srcs = ["src/main/java/com/google/protobuf/java_features.proto"],
-    strip_import_prefix = "/java/core/src/main/java/com",
     visibility = [
         "//java/kotlin:__pkg__",
-        "//java/kotlin-lite:__pkg__",
-        "//java/lite:__pkg__",
         "//pkg:__pkg__",
     ],
->>>>>>> e1092ee6
     deps = ["//:descriptor_proto"],
 )
 
