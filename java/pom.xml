<?xml version="1.0" encoding="UTF-8"?>
<project xmlns="http://maven.apache.org/POM/4.0.0" xmlns:xsi="http://www.w3.org/2001/XMLSchema-instance" xsi:schemaLocation="http://maven.apache.org/POM/4.0.0 http://maven.apache.org/maven-v4_0_0.xsd">
  <modelVersion>4.0.0</modelVersion>

  <groupId>com.google.protobuf</groupId>
  <artifactId>protobuf-parent</artifactId>
<<<<<<< HEAD
  <version>3.21.2</version>
=======
  <version>3.21.3</version>
>>>>>>> ddb21b2d
  <packaging>pom</packaging>

  <name>Protocol Buffers [Parent]</name>
  <inceptionYear>2008</inceptionYear>
  <url>https://developers.google.com/protocol-buffers/</url>
  <description>
    Protocol Buffers are a way of encoding structured data in an efficient yet
    extensible format.
  </description>

  <developers>
    <developer>
      <id>haon</id>
      <name>Hao Nguyen</name>
      <email>haon@google.com</email>
      <organization>Google</organization>
      <organizationUrl>https://cloud.google.com</organizationUrl>
      <timezone>America/Los_Angeles</timezone>
    </developer>
  </developers>

  <properties>
    <project.build.sourceEncoding>UTF-8</project.build.sourceEncoding>
    <project.reporting.outputEncoding>UTF-8</project.reporting.outputEncoding>

    <!-- These are relative to the submodules -->
    <protobuf.basedir>${project.basedir}/../..</protobuf.basedir>
    <protobuf.source.dir>${protobuf.basedir}/src</protobuf.source.dir>
    <protoc>${protobuf.source.dir}/protoc</protoc>
    <test.proto.dir>src/test/proto</test.proto.dir>
    <generated.sources.dir>${project.build.directory}/generated-sources</generated.sources.dir>
    <generated.testsources.dir>${project.build.directory}/generated-test-sources</generated.testsources.dir>
  </properties>

  <licenses>
    <license>
      <name>BSD-3-Clause</name>
      <url>https://opensource.org/licenses/BSD-3-Clause</url>
      <distribution>repo</distribution>
    </license>
  </licenses>

  <scm>
    <url>https://github.com/protocolbuffers/protobuf</url>
    <connection>scm:git:https://github.com/protocolbuffers/protobuf.git</connection>
  </scm>

  <distributionManagement>
    <snapshotRepository>
      <id>sonatype-nexus-staging</id>
      <url>https://oss.sonatype.org/content/repositories/snapshots</url>
    </snapshotRepository>
    <repository>
      <id>sonatype-nexus-staging</id>
      <url>https://oss.sonatype.org/service/local/staging/deploy/maven2/</url>
    </repository>
  </distributionManagement>

  <dependencyManagement>
    <dependencies>
      <dependency>
        <groupId>com.google.protobuf</groupId>
        <artifactId>protobuf-bom</artifactId>
        <version>${project.version}</version>
        <type>pom</type>
        <scope>import</scope>
      </dependency>
      <dependency>
        <groupId>junit</groupId>
        <artifactId>junit</artifactId>
        <version>4.13.2</version>
        <scope>test</scope>
      </dependency>
      <dependency>
        <groupId>org.mockito</groupId>
        <artifactId>mockito-core</artifactId>
        <version>4.3.1</version>
        <scope>test</scope>
      </dependency>
      <dependency>
        <groupId>com.google.guava</groupId>
        <artifactId>guava</artifactId>
        <version>31.1-android</version>
      </dependency>
      <dependency>
        <groupId>com.google.guava</groupId>
        <artifactId>guava-testlib</artifactId>
        <version>31.1-android</version>
        <scope>test</scope>
      </dependency>
      <dependency>
        <groupId>com.google.truth</groupId>
        <artifactId>truth</artifactId>
        <version>1.1.2</version>
        <scope>test</scope>
      </dependency>
    </dependencies>
  </dependencyManagement>

  <build>
    <pluginManagement>
      <plugins>
        <plugin>
          <artifactId>maven-compiler-plugin</artifactId>
          <version>3.6.1</version>
          <configuration>
            <source>1.7</source>
            <target>1.7</target>
          </configuration>
        </plugin>
        <plugin>
          <artifactId>maven-source-plugin</artifactId>
          <version>2.4</version>
          <executions>
            <execution>
              <id>attach-sources</id>
              <goals>
                <goal>jar-no-fork</goal>
              </goals>
            </execution>
          </executions>
        </plugin>
        <plugin>
          <artifactId>maven-javadoc-plugin</artifactId>
          <version>2.10.3</version>
          <executions>
            <execution>
              <id>attach-javadocs</id>
              <goals>
                <goal>jar</goal>
              </goals>
              <configuration>
                <failOnError>false</failOnError>
              </configuration>
            </execution>
          </executions>
        </plugin>
        <plugin>
          <artifactId>maven-jar-plugin</artifactId>
          <version>2.6</version>
        </plugin>
        <plugin>
          <groupId>org.codehaus.mojo</groupId>
          <artifactId>build-helper-maven-plugin</artifactId>
          <version>1.10</version>
        </plugin>
        <plugin>
          <groupId>org.apache.felix</groupId>
          <artifactId>maven-bundle-plugin</artifactId>
          <version>3.0.1</version>
        </plugin>
        <plugin>
          <artifactId>maven-antrun-plugin</artifactId>
          <version>3.0.0</version>
        </plugin>
        <plugin>
          <artifactId>maven-surefire-plugin</artifactId>
          <version>3.0.0-M5</version>
        </plugin>
        <plugin>
          <groupId>org.codehaus.mojo</groupId>
          <artifactId>animal-sniffer-maven-plugin</artifactId>
          <version>1.20</version>
        </plugin>
      </plugins>
    </pluginManagement>
    
    <plugins>
      <plugin>
        <groupId>org.codehaus.mojo</groupId>
        <artifactId>animal-sniffer-maven-plugin</artifactId>
        <configuration>
          <signature>
            <groupId>net.sf.androidscents.signature</groupId>
            <artifactId>android-api-level-14</artifactId>
            <version>4.0_r4</version>
          </signature>
          <ignores>
            <ignore>sun.misc.Unsafe</ignore>
          </ignores>
        </configuration>
        <executions>
          <execution>
            <id>android</id>
            <phase>test</phase>
            <goals>
              <goal>check</goal>
            </goals>
          </execution>
        </executions>
      </plugin>
    </plugins>
  </build>

  <profiles>
    <profile>
      <id>release</id>
      <build>
        <plugins>
          <plugin>
            <groupId>org.apache.maven.plugins</groupId>
            <artifactId>maven-source-plugin</artifactId>
            <version>2.2.1</version>
            <executions>
              <execution>
                <id>attach-sources</id>
                <goals>
                  <goal>jar-no-fork</goal>
                </goals>
              </execution>
            </executions>
          </plugin>
          <plugin>
            <groupId>org.apache.maven.plugins</groupId>
            <artifactId>maven-javadoc-plugin</artifactId>
            <version>2.10.3</version>
            <executions>
              <execution>
                <id>attach-javadocs</id>
                <goals>
                  <goal>jar</goal>
                </goals>
                <configuration>
                  <failOnError>false</failOnError>
                </configuration>
              </execution>
            </executions>
          </plugin>
          <plugin>
            <artifactId>maven-gpg-plugin</artifactId>
            <version>1.6</version>
            <executions>
              <execution>
                <id>sign-artifacts</id>
                <phase>verify</phase>
                <goals>
                  <goal>sign</goal>
                </goals>
              </execution>
            </executions>
          </plugin>
          <plugin>
            <groupId>org.sonatype.plugins</groupId>
            <artifactId>nexus-staging-maven-plugin</artifactId>
            <version>1.6.6</version>
            <extensions>true</extensions>
            <configuration>
              <serverId>sonatype-nexus-staging</serverId>
              <nexusUrl>https://oss.sonatype.org/</nexusUrl>
              <autoReleaseAfterClose>false</autoReleaseAfterClose>
            </configuration>
          </plugin>
          <plugin>
            <groupId>org.jetbrains.dokka</groupId>
            <artifactId>dokka-maven-plugin</artifactId>
            <version>1.4.32</version>
            <executions>
              <execution>
                <phase>prepare-package</phase>
                <goals>
                  <goal>javadocJar</goal>
                </goals>
              </execution>
            </executions>
          </plugin>
        </plugins>
      </build>
    </profile>
  </profiles>

  <modules>
    <module>bom</module>
    <module>lite</module>
    <module>core</module>
    <module>util</module>
    <module>kotlin</module>
    <module>kotlin-lite</module>
  </modules>

</project><|MERGE_RESOLUTION|>--- conflicted
+++ resolved
@@ -4,11 +4,7 @@
 
   <groupId>com.google.protobuf</groupId>
   <artifactId>protobuf-parent</artifactId>
-<<<<<<< HEAD
-  <version>3.21.2</version>
-=======
   <version>3.21.3</version>
->>>>>>> ddb21b2d
   <packaging>pom</packaging>
 
   <name>Protocol Buffers [Parent]</name>
