// Protocol Buffers - Google's data interchange format
// Copyright 2008 Google Inc.  All rights reserved.
// https://developers.google.com/protocol-buffers/
//
// Redistribution and use in source and binary forms, with or without
// modification, are permitted provided that the following conditions are
// met:
//
//     * Redistributions of source code must retain the above copyright
// notice, this list of conditions and the following disclaimer.
//     * Redistributions in binary form must reproduce the above
// copyright notice, this list of conditions and the following disclaimer
// in the documentation and/or other materials provided with the
// distribution.
//     * Neither the name of Google Inc. nor the names of its
// contributors may be used to endorse or promote products derived from
// this software without specific prior written permission.
//
// THIS SOFTWARE IS PROVIDED BY THE COPYRIGHT HOLDERS AND CONTRIBUTORS
// "AS IS" AND ANY EXPRESS OR IMPLIED WARRANTIES, INCLUDING, BUT NOT
// LIMITED TO, THE IMPLIED WARRANTIES OF MERCHANTABILITY AND FITNESS FOR
// A PARTICULAR PURPOSE ARE DISCLAIMED. IN NO EVENT SHALL THE COPYRIGHT
// OWNER OR CONTRIBUTORS BE LIABLE FOR ANY DIRECT, INDIRECT, INCIDENTAL,
// SPECIAL, EXEMPLARY, OR CONSEQUENTIAL DAMAGES (INCLUDING, BUT NOT
// LIMITED TO, PROCUREMENT OF SUBSTITUTE GOODS OR SERVICES; LOSS OF USE,
// DATA, OR PROFITS; OR BUSINESS INTERRUPTION) HOWEVER CAUSED AND ON ANY
// THEORY OF LIABILITY, WHETHER IN CONTRACT, STRICT LIABILITY, OR TORT
// (INCLUDING NEGLIGENCE OR OTHERWISE) ARISING IN ANY WAY OUT OF THE USE
// OF THIS SOFTWARE, EVEN IF ADVISED OF THE POSSIBILITY OF SUCH DAMAGE.

// Author: kenton@google.com (Kenton Varda)
// Author: jonp@google.com (Jon Perlow)
//  Based on original Protocol Buffers design by
//  Sanjay Ghemawat, Jeff Dean, and others.

#include <google/protobuf/compiler/java/java_string_field.h>

#include <cstdint>
#include <map>
#include <string>

#include <google/protobuf/stubs/logging.h>
#include <google/protobuf/stubs/common.h>
#include <google/protobuf/compiler/java/java_context.h>
#include <google/protobuf/compiler/java/java_doc_comment.h>
#include <google/protobuf/compiler/java/java_helpers.h>
#include <google/protobuf/compiler/java/java_name_resolver.h>
#include <google/protobuf/io/printer.h>
#include <google/protobuf/wire_format.h>
#include <google/protobuf/stubs/strutil.h>

namespace google {
namespace protobuf {
namespace compiler {
namespace java {

using internal::WireFormat;
using internal::WireFormatLite;

namespace {

void SetPrimitiveVariables(const FieldDescriptor* descriptor,
                           int messageBitIndex, int builderBitIndex,
                           const FieldGeneratorInfo* info,
                           ClassNameResolver* name_resolver,
                           std::map<std::string, std::string>* variables) {
  SetCommonFieldVariables(descriptor, info, variables);

  (*variables)["empty_list"] = "com.google.protobuf.LazyStringArrayList.EMPTY";

  (*variables)["default"] = ImmutableDefaultValue(descriptor, name_resolver);
  (*variables)["default_init"] =
      "= " + ImmutableDefaultValue(descriptor, name_resolver);
  (*variables)["capitalized_type"] = "String";
  (*variables)["tag"] =
      StrCat(static_cast<int32_t>(WireFormat::MakeTag(descriptor)));
  (*variables)["tag_size"] = StrCat(
      WireFormat::TagSize(descriptor->number(), GetType(descriptor)));
  (*variables)["null_check"] =
      "  if (value == null) {\n"
      "    throw new NullPointerException();\n"
      "  }\n";
  (*variables)["isStringEmpty"] = "com.google.protobuf.GeneratedMessage" +
<<<<<<< HEAD
                                GeneratedCodeVersionSuffix() + ".isStringEmpty";
=======
                                  GeneratedCodeVersionSuffix() +
                                  ".isStringEmpty";
>>>>>>> f78fefc1
  (*variables)["writeString"] = "com.google.protobuf.GeneratedMessage" +
                                GeneratedCodeVersionSuffix() + ".writeString";
  (*variables)["computeStringSize"] = "com.google.protobuf.GeneratedMessage" +
                                      GeneratedCodeVersionSuffix() +
                                      ".computeStringSize";

  // TODO(birdo): Add @deprecated javadoc when generating javadoc is supported
  // by the proto compiler
  (*variables)["deprecation"] =
      descriptor->options().deprecated() ? "@java.lang.Deprecated " : "";
  (*variables)["kt_deprecation"] =
      descriptor->options().deprecated()
          ? "@kotlin.Deprecated(message = \"Field " + (*variables)["name"] +
                " is deprecated\") "
          : "";
  (*variables)["on_changed"] = "onChanged();";

  if (HasHasbit(descriptor)) {
    // For singular messages and builders, one bit is used for the hasField bit.
    (*variables)["get_has_field_bit_message"] = GenerateGetBit(messageBitIndex);
    (*variables)["get_has_field_bit_builder"] = GenerateGetBit(builderBitIndex);

    // Note that these have a trailing ";".
    (*variables)["set_has_field_bit_message"] =
        GenerateSetBit(messageBitIndex) + ";";
    (*variables)["set_has_field_bit_builder"] =
        GenerateSetBit(builderBitIndex) + ";";
    (*variables)["clear_has_field_bit_builder"] =
        GenerateClearBit(builderBitIndex) + ";";

    (*variables)["is_field_present_message"] = GenerateGetBit(messageBitIndex);
  } else {
    (*variables)["set_has_field_bit_message"] = "";
    (*variables)["set_has_field_bit_builder"] = "";
    (*variables)["clear_has_field_bit_builder"] = "";

    (*variables)["is_field_present_message"] =
<<<<<<< HEAD
       "!" + (*variables)["isStringEmpty"] + "(" + (*variables)["name"] + "_)";
=======
        "!" + (*variables)["isStringEmpty"] + "(" + (*variables)["name"] + "_)";
>>>>>>> f78fefc1
  }

  // For repeated builders, one bit is used for whether the array is immutable.
  (*variables)["get_mutable_bit_builder"] = GenerateGetBit(builderBitIndex);
  (*variables)["set_mutable_bit_builder"] = GenerateSetBit(builderBitIndex);
  (*variables)["clear_mutable_bit_builder"] = GenerateClearBit(builderBitIndex);

  // For repeated fields, one bit is used for whether the array is immutable
  // in the parsing constructor.
  (*variables)["get_mutable_bit_parser"] =
      GenerateGetBitMutableLocal(builderBitIndex);
  (*variables)["set_mutable_bit_parser"] =
      GenerateSetBitMutableLocal(builderBitIndex);

  (*variables)["get_has_field_bit_from_local"] =
      GenerateGetBitFromLocal(builderBitIndex);
  (*variables)["set_has_field_bit_to_local"] =
      GenerateSetBitToLocal(messageBitIndex);
}

}  // namespace

// ===================================================================

ImmutableStringFieldGenerator::ImmutableStringFieldGenerator(
    const FieldDescriptor* descriptor, int messageBitIndex, int builderBitIndex,
    Context* context)
    : descriptor_(descriptor), name_resolver_(context->GetNameResolver()) {
  SetPrimitiveVariables(descriptor, messageBitIndex, builderBitIndex,
                        context->GetFieldGeneratorInfo(descriptor),
                        name_resolver_, &variables_);
}

ImmutableStringFieldGenerator::~ImmutableStringFieldGenerator() {}

int ImmutableStringFieldGenerator::GetNumBitsForMessage() const {
  return HasHasbit(descriptor_) ? 1 : 0;
}

int ImmutableStringFieldGenerator::GetNumBitsForBuilder() const {
  return GetNumBitsForMessage();
}

// A note about how strings are handled. This code used to just store a String
// in the Message. This had two issues:
//
//  1. It wouldn't roundtrip byte arrays that were not valid UTF-8 encoded
//     strings, but rather fields that were raw bytes incorrectly marked
//     as strings in the proto file. This is common because in the proto1
//     syntax, string was the way to indicate bytes and C++ engineers can
//     easily make this mistake without affecting the C++ API. By converting to
//     strings immediately, some java code might corrupt these byte arrays as
//     it passes through a java server even if the field was never accessed by
//     application code.
//
//  2. There's a performance hit to converting between bytes and strings and
//     it many cases, the field is never even read by the application code. This
//     avoids unnecessary conversions in the common use cases.
//
// So now, the field for String is maintained as an Object reference which can
// either store a String or a ByteString. The code uses an instanceof check
// to see which one it has and converts to the other one if needed. It remembers
// the last value requested (in a thread safe manner) as this is most likely
// the one needed next. The thread safety is such that if two threads both
// convert the field because the changes made by each thread were not visible to
// the other, they may cause a conversion to happen more times than would
// otherwise be necessary. This was deemed better than adding synchronization
// overhead. It will not cause any corruption issues or affect the behavior of
// the API. The instanceof check is also highly optimized in the JVM and we
// decided it was better to reduce the memory overhead by not having two
// separate fields but rather use dynamic type checking.
//
// For single fields, the logic for this is done inside the generated code. For
// repeated fields, the logic is done in LazyStringArrayList and
// UnmodifiableLazyStringList.
void ImmutableStringFieldGenerator::GenerateInterfaceMembers(
    io::Printer* printer) const {
  if (HasHazzer(descriptor_)) {
    WriteFieldAccessorDocComment(printer, descriptor_, HAZZER);
    printer->Print(variables_,
                   "$deprecation$boolean has$capitalized_name$();\n");
  }
  WriteFieldAccessorDocComment(printer, descriptor_, GETTER);
  printer->Print(variables_,
                 "$deprecation$java.lang.String get$capitalized_name$();\n");
  WriteFieldStringBytesAccessorDocComment(printer, descriptor_, GETTER);
  printer->Print(variables_,
                 "$deprecation$com.google.protobuf.ByteString\n"
                 "    get$capitalized_name$Bytes();\n");
}

void ImmutableStringFieldGenerator::GenerateMembers(
    io::Printer* printer) const {
  printer->Print(variables_, "private volatile java.lang.Object $name$_;\n");
  PrintExtraFieldInfo(variables_, printer);

  if (HasHazzer(descriptor_)) {
    WriteFieldAccessorDocComment(printer, descriptor_, HAZZER);
    printer->Print(
        variables_,
        "@java.lang.Override\n"
        "$deprecation$public boolean ${$has$capitalized_name$$}$() {\n"
        "  return $get_has_field_bit_message$;\n"
        "}\n");
    printer->Annotate("{", "}", descriptor_);
  }

  WriteFieldAccessorDocComment(printer, descriptor_, GETTER);
  printer->Print(
      variables_,
      "@java.lang.Override\n"
      "$deprecation$public java.lang.String ${$get$capitalized_name$$}$() {\n"
      "  java.lang.Object ref = $name$_;\n"
      "  if (ref instanceof java.lang.String) {\n"
      "    return (java.lang.String) ref;\n"
      "  } else {\n"
      "    com.google.protobuf.ByteString bs = \n"
      "        (com.google.protobuf.ByteString) ref;\n"
      "    java.lang.String s = bs.toStringUtf8();\n");
  printer->Annotate("{", "}", descriptor_);
  if (CheckUtf8(descriptor_)) {
    printer->Print(variables_, "    $name$_ = s;\n");
  } else {
    printer->Print(variables_,
                   "    if (bs.isValidUtf8()) {\n"
                   "      $name$_ = s;\n"
                   "    }\n");
  }
  printer->Print(variables_,
                 "    return s;\n"
                 "  }\n"
                 "}\n");
  WriteFieldStringBytesAccessorDocComment(printer, descriptor_, GETTER);
  printer->Print(variables_,
                 "@java.lang.Override\n"
                 "$deprecation$public com.google.protobuf.ByteString\n"
                 "    ${$get$capitalized_name$Bytes$}$() {\n"
                 "  java.lang.Object ref = $name$_;\n"
                 "  if (ref instanceof java.lang.String) {\n"
                 "    com.google.protobuf.ByteString b = \n"
                 "        com.google.protobuf.ByteString.copyFromUtf8(\n"
                 "            (java.lang.String) ref);\n"
                 "    $name$_ = b;\n"
                 "    return b;\n"
                 "  } else {\n"
                 "    return (com.google.protobuf.ByteString) ref;\n"
                 "  }\n"
                 "}\n");
  printer->Annotate("{", "}", descriptor_);
}

void ImmutableStringFieldGenerator::GenerateBuilderMembers(
    io::Printer* printer) const {
  printer->Print(variables_,
                 "private java.lang.Object $name$_ $default_init$;\n");
  if (HasHazzer(descriptor_)) {
    WriteFieldAccessorDocComment(printer, descriptor_, HAZZER);
    printer->Print(
        variables_,
        "$deprecation$public boolean ${$has$capitalized_name$$}$() {\n"
        "  return $get_has_field_bit_builder$;\n"
        "}\n");
    printer->Annotate("{", "}", descriptor_);
  }

  WriteFieldAccessorDocComment(printer, descriptor_, GETTER);
  printer->Print(
      variables_,
      "$deprecation$public java.lang.String ${$get$capitalized_name$$}$() {\n"
      "  java.lang.Object ref = $name$_;\n"
      "  if (!(ref instanceof java.lang.String)) {\n"
      "    com.google.protobuf.ByteString bs =\n"
      "        (com.google.protobuf.ByteString) ref;\n"
      "    java.lang.String s = bs.toStringUtf8();\n");
  printer->Annotate("{", "}", descriptor_);
  if (CheckUtf8(descriptor_)) {
    printer->Print(variables_, "    $name$_ = s;\n");
  } else {
    printer->Print(variables_,
                   "    if (bs.isValidUtf8()) {\n"
                   "      $name$_ = s;\n"
                   "    }\n");
  }
  printer->Print(variables_,
                 "    return s;\n"
                 "  } else {\n"
                 "    return (java.lang.String) ref;\n"
                 "  }\n"
                 "}\n");

  WriteFieldStringBytesAccessorDocComment(printer, descriptor_, GETTER);
  printer->Print(variables_,
                 "$deprecation$public com.google.protobuf.ByteString\n"
                 "    ${$get$capitalized_name$Bytes$}$() {\n"
                 "  java.lang.Object ref = $name$_;\n"
                 "  if (ref instanceof String) {\n"
                 "    com.google.protobuf.ByteString b = \n"
                 "        com.google.protobuf.ByteString.copyFromUtf8(\n"
                 "            (java.lang.String) ref);\n"
                 "    $name$_ = b;\n"
                 "    return b;\n"
                 "  } else {\n"
                 "    return (com.google.protobuf.ByteString) ref;\n"
                 "  }\n"
                 "}\n");
  printer->Annotate("{", "}", descriptor_);

  WriteFieldAccessorDocComment(printer, descriptor_, SETTER,
                               /* builder */ true);
  printer->Print(variables_,
                 "$deprecation$public Builder ${$set$capitalized_name$$}$(\n"
                 "    java.lang.String value) {\n"
                 "$null_check$"
                 "  $set_has_field_bit_builder$\n"
                 "  $name$_ = value;\n"
                 "  $on_changed$\n"
                 "  return this;\n"
                 "}\n");
  printer->Annotate("{", "}", descriptor_);
  WriteFieldAccessorDocComment(printer, descriptor_, CLEARER,
                               /* builder */ true);
  printer->Print(
      variables_,
      "$deprecation$public Builder ${$clear$capitalized_name$$}$() {\n"
      "  $clear_has_field_bit_builder$\n");
  printer->Annotate("{", "}", descriptor_);
  // The default value is not a simple literal so we want to avoid executing
  // it multiple times.  Instead, get the default out of the default instance.
  printer->Print(variables_,
                 "  $name$_ = getDefaultInstance().get$capitalized_name$();\n");
  printer->Print(variables_,
                 "  $on_changed$\n"
                 "  return this;\n"
                 "}\n");

  WriteFieldStringBytesAccessorDocComment(printer, descriptor_, SETTER,
                                          /* builder */ true);
  printer->Print(
      variables_,
      "$deprecation$public Builder ${$set$capitalized_name$Bytes$}$(\n"
      "    com.google.protobuf.ByteString value) {\n"
      "$null_check$");
  printer->Annotate("{", "}", descriptor_);
  if (CheckUtf8(descriptor_)) {
    printer->Print(variables_, "  checkByteStringIsUtf8(value);\n");
  }
  printer->Print(variables_,
                 "  $set_has_field_bit_builder$\n"
                 "  $name$_ = value;\n"
                 "  $on_changed$\n"
                 "  return this;\n"
                 "}\n");
}

void ImmutableStringFieldGenerator::GenerateKotlinDslMembers(
    io::Printer* printer) const {
  WriteFieldDocComment(printer, descriptor_);
  printer->Print(variables_,
                 "$kt_deprecation$var $kt_name$: kotlin.String\n"
                 "  @JvmName(\"${$get$kt_capitalized_name$$}$\")\n"
                 "  get() = $kt_dsl_builder$.${$get$capitalized_name$$}$()\n"
                 "  @JvmName(\"${$set$kt_capitalized_name$$}$\")\n"
                 "  set(value) {\n"
                 "    $kt_dsl_builder$.${$set$capitalized_name$$}$(value)\n"
                 "  }\n");

  WriteFieldAccessorDocComment(printer, descriptor_, CLEARER,
                               /* builder */ false);
  printer->Print(variables_,
                 "fun ${$clear$kt_capitalized_name$$}$() {\n"
                 "  $kt_dsl_builder$.${$clear$capitalized_name$$}$()\n"
                 "}\n");

  if (HasHazzer(descriptor_)) {
    WriteFieldAccessorDocComment(printer, descriptor_, HAZZER);
    printer->Print(variables_,
                   "fun ${$has$kt_capitalized_name$$}$(): kotlin.Boolean {\n"
                   "  return $kt_dsl_builder$.${$has$capitalized_name$$}$()\n"
                   "}\n");
  }
}

void ImmutableStringFieldGenerator::GenerateFieldBuilderInitializationCode(
    io::Printer* printer) const {
  // noop for primitives
}

void ImmutableStringFieldGenerator::GenerateInitializationCode(
    io::Printer* printer) const {
  printer->Print(variables_, "$name$_ = $default$;\n");
}

void ImmutableStringFieldGenerator::GenerateBuilderClearCode(
    io::Printer* printer) const {
  printer->Print(variables_,
                 "$name$_ = $default$;\n"
                 "$clear_has_field_bit_builder$\n");
}

void ImmutableStringFieldGenerator::GenerateMergingCode(
    io::Printer* printer) const {
  if (HasHazzer(descriptor_)) {
    // Allow a slight breach of abstraction here in order to avoid forcing
    // all string fields to Strings when copying fields from a Message.
    printer->Print(variables_,
                   "if (other.has$capitalized_name$()) {\n"
                   "  $set_has_field_bit_builder$\n"
                   "  $name$_ = other.$name$_;\n"
                   "  $on_changed$\n"
                   "}\n");
  } else {
    printer->Print(variables_,
                   "if (!other.get$capitalized_name$().isEmpty()) {\n"
                   "  $name$_ = other.$name$_;\n"
                   "  $on_changed$\n"
                   "}\n");
  }
}

void ImmutableStringFieldGenerator::GenerateBuildingCode(
    io::Printer* printer) const {
  if (HasHazzer(descriptor_)) {
    printer->Print(variables_,
                   "if ($get_has_field_bit_from_local$) {\n"
                   "  $set_has_field_bit_to_local$;\n"
                   "}\n");
  }
  printer->Print(variables_, "result.$name$_ = $name$_;\n");
}

void ImmutableStringFieldGenerator::GenerateParsingCode(
    io::Printer* printer) const {
  if (CheckUtf8(descriptor_)) {
    printer->Print(variables_,
                   "java.lang.String s = input.readStringRequireUtf8();\n"
                   "$set_has_field_bit_message$\n"
                   "$name$_ = s;\n");
  } else {
    printer->Print(variables_,
                   "com.google.protobuf.ByteString bs = input.readBytes();\n"
                   "$set_has_field_bit_message$\n"
                   "$name$_ = bs;\n");
  }
}

void ImmutableStringFieldGenerator::GenerateParsingDoneCode(
    io::Printer* printer) const {
  // noop for strings.
}

void ImmutableStringFieldGenerator::GenerateSerializationCode(
    io::Printer* printer) const {
  printer->Print(variables_,
                 "if ($is_field_present_message$) {\n"
                 "  $writeString$(output, $number$, $name$_);\n"
                 "}\n");
}

void ImmutableStringFieldGenerator::GenerateSerializedSizeCode(
    io::Printer* printer) const {
  printer->Print(variables_,
                 "if ($is_field_present_message$) {\n"
                 "  size += $computeStringSize$($number$, $name$_);\n"
                 "}\n");
}

void ImmutableStringFieldGenerator::GenerateEqualsCode(
    io::Printer* printer) const {
  printer->Print(variables_,
                 "if (!get$capitalized_name$()\n"
                 "    .equals(other.get$capitalized_name$())) return false;\n");
}

void ImmutableStringFieldGenerator::GenerateHashCode(
    io::Printer* printer) const {
  printer->Print(variables_, "hash = (37 * hash) + $constant_name$;\n");
  printer->Print(variables_,
                 "hash = (53 * hash) + get$capitalized_name$().hashCode();\n");
}

std::string ImmutableStringFieldGenerator::GetBoxedType() const {
  return "java.lang.String";
}

// ===================================================================

ImmutableStringOneofFieldGenerator::ImmutableStringOneofFieldGenerator(
    const FieldDescriptor* descriptor, int messageBitIndex, int builderBitIndex,
    Context* context)
    : ImmutableStringFieldGenerator(descriptor, messageBitIndex,
                                    builderBitIndex, context) {
  const OneofGeneratorInfo* info =
      context->GetOneofGeneratorInfo(descriptor->containing_oneof());
  SetCommonOneofVariables(descriptor, info, &variables_);
}

ImmutableStringOneofFieldGenerator::~ImmutableStringOneofFieldGenerator() {}

void ImmutableStringOneofFieldGenerator::GenerateMembers(
    io::Printer* printer) const {
  PrintExtraFieldInfo(variables_, printer);
  GOOGLE_DCHECK(HasHazzer(descriptor_));
  WriteFieldAccessorDocComment(printer, descriptor_, HAZZER);
  printer->Print(variables_,
                 "$deprecation$public boolean ${$has$capitalized_name$$}$() {\n"
                 "  return $has_oneof_case_message$;\n"
                 "}\n");
  printer->Annotate("{", "}", descriptor_);

  WriteFieldAccessorDocComment(printer, descriptor_, GETTER);
  printer->Print(
      variables_,
      "$deprecation$public java.lang.String ${$get$capitalized_name$$}$() {\n"
      "  java.lang.Object ref $default_init$;\n"
      "  if ($has_oneof_case_message$) {\n"
      "    ref = $oneof_name$_;\n"
      "  }\n"
      "  if (ref instanceof java.lang.String) {\n"
      "    return (java.lang.String) ref;\n"
      "  } else {\n"
      "    com.google.protobuf.ByteString bs = \n"
      "        (com.google.protobuf.ByteString) ref;\n"
      "    java.lang.String s = bs.toStringUtf8();\n");
  printer->Annotate("{", "}", descriptor_);
  if (CheckUtf8(descriptor_)) {
    printer->Print(variables_,
                   "    if ($has_oneof_case_message$) {\n"
                   "      $oneof_name$_ = s;\n"
                   "    }\n");
  } else {
    printer->Print(variables_,
                   "    if (bs.isValidUtf8() && ($has_oneof_case_message$)) {\n"
                   "      $oneof_name$_ = s;\n"
                   "    }\n");
  }
  printer->Print(variables_,
                 "    return s;\n"
                 "  }\n"
                 "}\n");
  WriteFieldStringBytesAccessorDocComment(printer, descriptor_, GETTER);

  printer->Print(variables_,
                 "$deprecation$public com.google.protobuf.ByteString\n"
                 "    ${$get$capitalized_name$Bytes$}$() {\n"
                 "  java.lang.Object ref $default_init$;\n"
                 "  if ($has_oneof_case_message$) {\n"
                 "    ref = $oneof_name$_;\n"
                 "  }\n"
                 "  if (ref instanceof java.lang.String) {\n"
                 "    com.google.protobuf.ByteString b = \n"
                 "        com.google.protobuf.ByteString.copyFromUtf8(\n"
                 "            (java.lang.String) ref);\n"
                 "    if ($has_oneof_case_message$) {\n"
                 "      $oneof_name$_ = b;\n"
                 "    }\n"
                 "    return b;\n"
                 "  } else {\n"
                 "    return (com.google.protobuf.ByteString) ref;\n"
                 "  }\n"
                 "}\n");
  printer->Annotate("{", "}", descriptor_);
}

void ImmutableStringOneofFieldGenerator::GenerateBuilderMembers(
    io::Printer* printer) const {
  GOOGLE_DCHECK(HasHazzer(descriptor_));
  WriteFieldAccessorDocComment(printer, descriptor_, HAZZER);
  printer->Print(variables_,
                 "@java.lang.Override\n"
                 "$deprecation$public boolean ${$has$capitalized_name$$}$() {\n"
                 "  return $has_oneof_case_message$;\n"
                 "}\n");
  printer->Annotate("{", "}", descriptor_);

  WriteFieldAccessorDocComment(printer, descriptor_, GETTER);
  printer->Print(
      variables_,
      "@java.lang.Override\n"
      "$deprecation$public java.lang.String ${$get$capitalized_name$$}$() {\n"
      "  java.lang.Object ref $default_init$;\n"
      "  if ($has_oneof_case_message$) {\n"
      "    ref = $oneof_name$_;\n"
      "  }\n"
      "  if (!(ref instanceof java.lang.String)) {\n"
      "    com.google.protobuf.ByteString bs =\n"
      "        (com.google.protobuf.ByteString) ref;\n"
      "    java.lang.String s = bs.toStringUtf8();\n"
      "    if ($has_oneof_case_message$) {\n");
  printer->Annotate("{", "}", descriptor_);
  if (CheckUtf8(descriptor_)) {
    printer->Print(variables_, "      $oneof_name$_ = s;\n");
  } else {
    printer->Print(variables_,
                   "      if (bs.isValidUtf8()) {\n"
                   "        $oneof_name$_ = s;\n"
                   "      }\n");
  }
  printer->Print(variables_,
                 "    }\n"
                 "    return s;\n"
                 "  } else {\n"
                 "    return (java.lang.String) ref;\n"
                 "  }\n"
                 "}\n");

  WriteFieldStringBytesAccessorDocComment(printer, descriptor_, GETTER);
  printer->Print(variables_,
                 "@java.lang.Override\n"
                 "$deprecation$public com.google.protobuf.ByteString\n"
                 "    ${$get$capitalized_name$Bytes$}$() {\n"
                 "  java.lang.Object ref $default_init$;\n"
                 "  if ($has_oneof_case_message$) {\n"
                 "    ref = $oneof_name$_;\n"
                 "  }\n"
                 "  if (ref instanceof String) {\n"
                 "    com.google.protobuf.ByteString b = \n"
                 "        com.google.protobuf.ByteString.copyFromUtf8(\n"
                 "            (java.lang.String) ref);\n"
                 "    if ($has_oneof_case_message$) {\n"
                 "      $oneof_name$_ = b;\n"
                 "    }\n"
                 "    return b;\n"
                 "  } else {\n"
                 "    return (com.google.protobuf.ByteString) ref;\n"
                 "  }\n"
                 "}\n");
  printer->Annotate("{", "}", descriptor_);

  WriteFieldAccessorDocComment(printer, descriptor_, SETTER,
                               /* builder */ true);
  printer->Print(variables_,
                 "$deprecation$public Builder ${$set$capitalized_name$$}$(\n"
                 "    java.lang.String value) {\n"
                 "$null_check$"
                 "  $set_oneof_case_message$;\n"
                 "  $oneof_name$_ = value;\n"
                 "  $on_changed$\n"
                 "  return this;\n"
                 "}\n");
  printer->Annotate("{", "}", descriptor_);
  WriteFieldAccessorDocComment(printer, descriptor_, CLEARER,
                               /* builder */ true);
  printer->Print(
      variables_,
      "$deprecation$public Builder ${$clear$capitalized_name$$}$() {\n"
      "  if ($has_oneof_case_message$) {\n"
      "    $clear_oneof_case_message$;\n"
      "    $oneof_name$_ = null;\n"
      "    $on_changed$\n"
      "  }\n"
      "  return this;\n"
      "}\n");
  printer->Annotate("{", "}", descriptor_);

  WriteFieldStringBytesAccessorDocComment(printer, descriptor_, SETTER,
                                          /* builder */ true);
  printer->Print(
      variables_,
      "$deprecation$public Builder ${$set$capitalized_name$Bytes$}$(\n"
      "    com.google.protobuf.ByteString value) {\n"
      "$null_check$");
  printer->Annotate("{", "}", descriptor_);
  if (CheckUtf8(descriptor_)) {
    printer->Print(variables_, "  checkByteStringIsUtf8(value);\n");
  }
  printer->Print(variables_,
                 "  $set_oneof_case_message$;\n"
                 "  $oneof_name$_ = value;\n"
                 "  $on_changed$\n"
                 "  return this;\n"
                 "}\n");
}

void ImmutableStringOneofFieldGenerator::GenerateMergingCode(
    io::Printer* printer) const {
  // Allow a slight breach of abstraction here in order to avoid forcing
  // all string fields to Strings when copying fields from a Message.
  printer->Print(variables_,
                 "$set_oneof_case_message$;\n"
                 "$oneof_name$_ = other.$oneof_name$_;\n"
                 "$on_changed$\n");
}

void ImmutableStringOneofFieldGenerator::GenerateBuildingCode(
    io::Printer* printer) const {
  printer->Print(variables_,
                 "if ($has_oneof_case_message$) {\n"
                 "  result.$oneof_name$_ = $oneof_name$_;\n"
                 "}\n");
}

void ImmutableStringOneofFieldGenerator::GenerateParsingCode(
    io::Printer* printer) const {
  if (CheckUtf8(descriptor_)) {
    printer->Print(variables_,
                   "java.lang.String s = input.readStringRequireUtf8();\n"
                   "$set_oneof_case_message$;\n"
                   "$oneof_name$_ = s;\n");
  } else {
    printer->Print(variables_,
                   "com.google.protobuf.ByteString bs = input.readBytes();\n"
                   "$set_oneof_case_message$;\n"
                   "$oneof_name$_ = bs;\n");
  }
}

void ImmutableStringOneofFieldGenerator::GenerateSerializationCode(
    io::Printer* printer) const {
  printer->Print(variables_,
                 "if ($has_oneof_case_message$) {\n"
                 "  $writeString$(output, $number$, $oneof_name$_);\n"
                 "}\n");
}

void ImmutableStringOneofFieldGenerator::GenerateSerializedSizeCode(
    io::Printer* printer) const {
  printer->Print(variables_,
                 "if ($has_oneof_case_message$) {\n"
                 "  size += $computeStringSize$($number$, $oneof_name$_);\n"
                 "}\n");
}

// ===================================================================

RepeatedImmutableStringFieldGenerator::RepeatedImmutableStringFieldGenerator(
    const FieldDescriptor* descriptor, int messageBitIndex, int builderBitIndex,
    Context* context)
    : descriptor_(descriptor), name_resolver_(context->GetNameResolver()) {
  SetPrimitiveVariables(descriptor, messageBitIndex, builderBitIndex,
                        context->GetFieldGeneratorInfo(descriptor),
                        name_resolver_, &variables_);
}

RepeatedImmutableStringFieldGenerator::
    ~RepeatedImmutableStringFieldGenerator() {}

int RepeatedImmutableStringFieldGenerator::GetNumBitsForMessage() const {
  return 0;
}

int RepeatedImmutableStringFieldGenerator::GetNumBitsForBuilder() const {
  return 1;
}

void RepeatedImmutableStringFieldGenerator::GenerateInterfaceMembers(
    io::Printer* printer) const {
  WriteFieldAccessorDocComment(printer, descriptor_, LIST_GETTER);
  printer->Print(
      variables_,
      // NOTE: the same method in the implementation class actually returns
      // com.google.protobuf.ProtocolStringList (a subclass of List). It's
      // changed between protobuf 2.5.0 release and protobuf 2.6.1 release.
      // To retain binary compatibility with both 2.5.0 and 2.6.1 generated
      // code, we make this interface method return List so both methods
      // with different return types exist in the compiled byte code.
      "$deprecation$java.util.List<java.lang.String>\n"
      "    get$capitalized_name$List();\n");
  WriteFieldAccessorDocComment(printer, descriptor_, LIST_COUNT);
  printer->Print(variables_,
                 "$deprecation$int get$capitalized_name$Count();\n");
  WriteFieldAccessorDocComment(printer, descriptor_, LIST_INDEXED_GETTER);
  printer->Print(
      variables_,
      "$deprecation$java.lang.String get$capitalized_name$(int index);\n");
  WriteFieldStringBytesAccessorDocComment(printer, descriptor_,
                                          LIST_INDEXED_GETTER);
  printer->Print(variables_,
                 "$deprecation$com.google.protobuf.ByteString\n"
                 "    get$capitalized_name$Bytes(int index);\n");
}

void RepeatedImmutableStringFieldGenerator::GenerateMembers(
    io::Printer* printer) const {
  printer->Print(variables_,
                 "private com.google.protobuf.LazyStringList $name$_;\n");
  PrintExtraFieldInfo(variables_, printer);
  WriteFieldAccessorDocComment(printer, descriptor_, LIST_GETTER);
  printer->Print(variables_,
                 "$deprecation$public com.google.protobuf.ProtocolStringList\n"
                 "    ${$get$capitalized_name$List$}$() {\n"
                 "  return $name$_;\n"  // note:  unmodifiable list
                 "}\n");
  printer->Annotate("{", "}", descriptor_);
  WriteFieldAccessorDocComment(printer, descriptor_, LIST_COUNT);
  printer->Print(
      variables_,
      "$deprecation$public int ${$get$capitalized_name$Count$}$() {\n"
      "  return $name$_.size();\n"
      "}\n");
  printer->Annotate("{", "}", descriptor_);
  WriteFieldAccessorDocComment(printer, descriptor_, LIST_INDEXED_GETTER);
  printer->Print(variables_,
                 "$deprecation$public java.lang.String "
                 "${$get$capitalized_name$$}$(int index) {\n"
                 "  return $name$_.get(index);\n"
                 "}\n");
  printer->Annotate("{", "}", descriptor_);
  WriteFieldStringBytesAccessorDocComment(printer, descriptor_,
                                          LIST_INDEXED_GETTER);
  printer->Print(variables_,
                 "$deprecation$public com.google.protobuf.ByteString\n"
                 "    ${$get$capitalized_name$Bytes$}$(int index) {\n"
                 "  return $name$_.getByteString(index);\n"
                 "}\n");
  printer->Annotate("{", "}", descriptor_);
}

void RepeatedImmutableStringFieldGenerator::GenerateBuilderMembers(
    io::Printer* printer) const {
  // One field is the list and the bit field keeps track of whether the
  // list is immutable. If it's immutable, the invariant is that it must
  // either an instance of Collections.emptyList() or it's an ArrayList
  // wrapped in a Collections.unmodifiableList() wrapper and nobody else has
  // a reference to the underlying ArrayList. This invariant allows us to
  // share instances of lists between protocol buffers avoiding expensive
  // memory allocations. Note, immutable is a strong guarantee here -- not
  // just that the list cannot be modified via the reference but that the
  // list can never be modified.
  printer->Print(
      variables_,
      "private com.google.protobuf.LazyStringList $name$_ = $empty_list$;\n");

  printer->Print(
      variables_,
      "private void ensure$capitalized_name$IsMutable() {\n"
      "  if (!$get_mutable_bit_builder$) {\n"
      "    $name$_ = new com.google.protobuf.LazyStringArrayList($name$_);\n"
      "    $set_mutable_bit_builder$;\n"
      "   }\n"
      "}\n");

  // Note:  We return an unmodifiable list because otherwise the caller
  //   could hold on to the returned list and modify it after the message
  //   has been built, thus mutating the message which is supposed to be
  //   immutable.
  WriteFieldAccessorDocComment(printer, descriptor_, LIST_GETTER);
  printer->Print(variables_,
                 "$deprecation$public com.google.protobuf.ProtocolStringList\n"
                 "    ${$get$capitalized_name$List$}$() {\n"
                 "  return $name$_.getUnmodifiableView();\n"
                 "}\n");
  printer->Annotate("{", "}", descriptor_);
  WriteFieldAccessorDocComment(printer, descriptor_, LIST_COUNT);
  printer->Print(
      variables_,
      "$deprecation$public int ${$get$capitalized_name$Count$}$() {\n"
      "  return $name$_.size();\n"
      "}\n");
  printer->Annotate("{", "}", descriptor_);
  WriteFieldAccessorDocComment(printer, descriptor_, LIST_INDEXED_GETTER);
  printer->Print(variables_,
                 "$deprecation$public java.lang.String "
                 "${$get$capitalized_name$$}$(int index) {\n"
                 "  return $name$_.get(index);\n"
                 "}\n");
  printer->Annotate("{", "}", descriptor_);
  WriteFieldStringBytesAccessorDocComment(printer, descriptor_,
                                          LIST_INDEXED_GETTER);
  printer->Print(variables_,
                 "$deprecation$public com.google.protobuf.ByteString\n"
                 "    ${$get$capitalized_name$Bytes$}$(int index) {\n"
                 "  return $name$_.getByteString(index);\n"
                 "}\n");
  printer->Annotate("{", "}", descriptor_);
  WriteFieldAccessorDocComment(printer, descriptor_, LIST_INDEXED_SETTER,
                               /* builder */ true);
  printer->Print(variables_,
                 "$deprecation$public Builder ${$set$capitalized_name$$}$(\n"
                 "    int index, java.lang.String value) {\n"
                 "$null_check$"
                 "  ensure$capitalized_name$IsMutable();\n"
                 "  $name$_.set(index, value);\n"
                 "  $on_changed$\n"
                 "  return this;\n"
                 "}\n");
  printer->Annotate("{", "}", descriptor_);
  WriteFieldAccessorDocComment(printer, descriptor_, LIST_ADDER,
                               /* builder */ true);
  printer->Print(variables_,
                 "$deprecation$public Builder ${$add$capitalized_name$$}$(\n"
                 "    java.lang.String value) {\n"
                 "$null_check$"
                 "  ensure$capitalized_name$IsMutable();\n"
                 "  $name$_.add(value);\n"
                 "  $on_changed$\n"
                 "  return this;\n"
                 "}\n");
  printer->Annotate("{", "}", descriptor_);
  WriteFieldAccessorDocComment(printer, descriptor_, LIST_MULTI_ADDER,
                               /* builder */ true);
  printer->Print(variables_,
                 "$deprecation$public Builder ${$addAll$capitalized_name$$}$(\n"
                 "    java.lang.Iterable<java.lang.String> values) {\n"
                 "  ensure$capitalized_name$IsMutable();\n"
                 "  com.google.protobuf.AbstractMessageLite.Builder.addAll(\n"
                 "      values, $name$_);\n"
                 "  $on_changed$\n"
                 "  return this;\n"
                 "}\n");
  printer->Annotate("{", "}", descriptor_);
  WriteFieldAccessorDocComment(printer, descriptor_, CLEARER,
                               /* builder */ true);
  printer->Print(
      variables_,
      "$deprecation$public Builder ${$clear$capitalized_name$$}$() {\n"
      "  $name$_ = $empty_list$;\n"
      "  $clear_mutable_bit_builder$;\n"
      "  $on_changed$\n"
      "  return this;\n"
      "}\n");
  printer->Annotate("{", "}", descriptor_);

  WriteFieldStringBytesAccessorDocComment(printer, descriptor_, LIST_ADDER,
                                          /* builder */ true);
  printer->Print(
      variables_,
      "$deprecation$public Builder ${$add$capitalized_name$Bytes$}$(\n"
      "    com.google.protobuf.ByteString value) {\n"
      "$null_check$");
  printer->Annotate("{", "}", descriptor_);
  if (CheckUtf8(descriptor_)) {
    printer->Print(variables_, "  checkByteStringIsUtf8(value);\n");
  }
  printer->Print(variables_,
                 "  ensure$capitalized_name$IsMutable();\n"
                 "  $name$_.add(value);\n"
                 "  $on_changed$\n"
                 "  return this;\n"
                 "}\n");
}

void RepeatedImmutableStringFieldGenerator::GenerateKotlinDslMembers(
    io::Printer* printer) const {
  printer->Print(
      variables_,
      "/**\n"
      " * An uninstantiable, behaviorless type to represent the field in\n"
      " * generics.\n"
      " */\n"
      "@kotlin.OptIn"
      "(com.google.protobuf.kotlin.OnlyForUseByGeneratedProtoCode::class)\n"
      "class ${$$kt_capitalized_name$Proxy$}$ private constructor()"
      " : com.google.protobuf.kotlin.DslProxy()\n");

  // property for List<String>
  WriteFieldAccessorDocComment(printer, descriptor_, LIST_GETTER);
  printer->Print(
      variables_,
      "val $kt_name$: "
      "com.google.protobuf.kotlin.DslList"
      "<kotlin.String, ${$$kt_capitalized_name$Proxy$}$>\n"
      "  @kotlin.OptIn"
      "(com.google.protobuf.kotlin.OnlyForUseByGeneratedProtoCode::class)\n"
      "  get() = com.google.protobuf.kotlin.DslList(\n"
      "    $kt_dsl_builder$.${$get$capitalized_name$List$}$()\n"
      "  )\n");

  // List<String>.add(String)
  WriteFieldAccessorDocComment(printer, descriptor_, LIST_ADDER,
                               /* builder */ false);
  printer->Print(variables_,
                 "@kotlin.jvm.JvmSynthetic\n"
                 "@kotlin.jvm.JvmName(\"add$kt_capitalized_name$\")\n"
                 "fun com.google.protobuf.kotlin.DslList"
                 "<kotlin.String, ${$$kt_capitalized_name$Proxy$}$>."
                 "add(value: kotlin.String) {\n"
                 "  $kt_dsl_builder$.${$add$capitalized_name$$}$(value)\n"
                 "}\n");

  // List<String> += String
  WriteFieldAccessorDocComment(printer, descriptor_, LIST_ADDER,
                               /* builder */ false);
  printer->Print(variables_,
                 "@kotlin.jvm.JvmSynthetic\n"
                 "@kotlin.jvm.JvmName(\"plusAssign$kt_capitalized_name$\")\n"
                 "operator fun com.google.protobuf.kotlin.DslList"
                 "<kotlin.String, ${$$kt_capitalized_name$Proxy$}$>."
                 "plusAssign(value: kotlin.String) {\n"
                 "  $kt_dsl_builder$.${$add$capitalized_name$$}$(value)\n"
                 "}\n");

  // List<String>.addAll(Iterable<String>)
  WriteFieldAccessorDocComment(printer, descriptor_, LIST_MULTI_ADDER,
                               /* builder */ false);
  printer->Print(
      variables_,
      "@kotlin.jvm.JvmSynthetic\n"
      "@kotlin.jvm.JvmName(\"addAll$kt_capitalized_name$\")\n"
      "fun com.google.protobuf.kotlin.DslList"
      "<kotlin.String, ${$$kt_capitalized_name$Proxy$}$>."
      "addAll(values: kotlin.collections.Iterable<kotlin.String>) {\n"
      "  $kt_dsl_builder$.${$addAll$capitalized_name$$}$(values)\n"
      "}\n");

  // List<String> += Iterable<String>
  WriteFieldAccessorDocComment(printer, descriptor_, LIST_MULTI_ADDER,
                               /* builder */ false);
  printer->Print(
      variables_,
      "@kotlin.jvm.JvmSynthetic\n"
      "@kotlin.jvm.JvmName(\"plusAssignAll$kt_capitalized_name$\")\n"
      "operator fun com.google.protobuf.kotlin.DslList"
      "<kotlin.String, ${$$kt_capitalized_name$Proxy$}$>."
      "plusAssign(values: kotlin.collections.Iterable<kotlin.String>) {\n"
      "  $kt_dsl_builder$.${$addAll$capitalized_name$$}$(values)\n"
      "}\n");

  // List<String>[Int] = String
  WriteFieldAccessorDocComment(printer, descriptor_, LIST_INDEXED_SETTER,
                               /* builder */ false);
  printer->Print(
      variables_,
      "@kotlin.jvm.JvmSynthetic\n"
      "@kotlin.jvm.JvmName(\"set$kt_capitalized_name$\")\n"
      "operator fun com.google.protobuf.kotlin.DslList"
      "<kotlin.String, ${$$kt_capitalized_name$Proxy$}$>."
      "set(index: kotlin.Int, value: kotlin.String) {\n"
      "  $kt_dsl_builder$.${$set$capitalized_name$$}$(index, value)\n"
      "}");

  WriteFieldAccessorDocComment(printer, descriptor_, CLEARER,
                               /* builder */ false);
  printer->Print(variables_,
                 "@kotlin.jvm.JvmSynthetic\n"
                 "@kotlin.jvm.JvmName(\"clear$kt_capitalized_name$\")\n"
                 "fun com.google.protobuf.kotlin.DslList"
                 "<kotlin.String, ${$$kt_capitalized_name$Proxy$}$>."
                 "clear() {\n"
                 "  $kt_dsl_builder$.${$clear$capitalized_name$$}$()\n"
                 "}");
}

void RepeatedImmutableStringFieldGenerator::
    GenerateFieldBuilderInitializationCode(io::Printer* printer) const {
  // noop for primitives
}

void RepeatedImmutableStringFieldGenerator::GenerateInitializationCode(
    io::Printer* printer) const {
  printer->Print(variables_, "$name$_ = $empty_list$;\n");
}

void RepeatedImmutableStringFieldGenerator::GenerateBuilderClearCode(
    io::Printer* printer) const {
  printer->Print(variables_,
                 "$name$_ = $empty_list$;\n"
                 "$clear_mutable_bit_builder$;\n");
}

void RepeatedImmutableStringFieldGenerator::GenerateMergingCode(
    io::Printer* printer) const {
  // The code below does two optimizations:
  //   1. If the other list is empty, there's nothing to do. This ensures we
  //      don't allocate a new array if we already have an immutable one.
  //   2. If the other list is non-empty and our current list is empty, we can
  //      reuse the other list which is guaranteed to be immutable.
  printer->Print(variables_,
                 "if (!other.$name$_.isEmpty()) {\n"
                 "  if ($name$_.isEmpty()) {\n"
                 "    $name$_ = other.$name$_;\n"
                 "    $clear_mutable_bit_builder$;\n"
                 "  } else {\n"
                 "    ensure$capitalized_name$IsMutable();\n"
                 "    $name$_.addAll(other.$name$_);\n"
                 "  }\n"
                 "  $on_changed$\n"
                 "}\n");
}

void RepeatedImmutableStringFieldGenerator::GenerateBuildingCode(
    io::Printer* printer) const {
  // The code below ensures that the result has an immutable list. If our
  // list is immutable, we can just reuse it. If not, we make it immutable.

  printer->Print(variables_,
                 "if ($get_mutable_bit_builder$) {\n"
                 "  $name$_ = $name$_.getUnmodifiableView();\n"
                 "  $clear_mutable_bit_builder$;\n"
                 "}\n"
                 "result.$name$_ = $name$_;\n");
}

void RepeatedImmutableStringFieldGenerator::GenerateParsingCode(
    io::Printer* printer) const {
  if (CheckUtf8(descriptor_)) {
    printer->Print(variables_,
                   "java.lang.String s = input.readStringRequireUtf8();\n");
  } else {
    printer->Print(variables_,
                   "com.google.protobuf.ByteString bs = input.readBytes();\n");
  }
  printer->Print(variables_,
                 "if (!$get_mutable_bit_parser$) {\n"
                 "  $name$_ = new com.google.protobuf.LazyStringArrayList();\n"
                 "  $set_mutable_bit_parser$;\n"
                 "}\n");
  if (CheckUtf8(descriptor_)) {
    printer->Print(variables_, "$name$_.add(s);\n");
  } else {
    printer->Print(variables_, "$name$_.add(bs);\n");
  }
}

void RepeatedImmutableStringFieldGenerator::GenerateParsingDoneCode(
    io::Printer* printer) const {
  printer->Print(variables_,
                 "if ($get_mutable_bit_parser$) {\n"
                 "  $name$_ = $name$_.getUnmodifiableView();\n"
                 "}\n");
}

void RepeatedImmutableStringFieldGenerator::GenerateSerializationCode(
    io::Printer* printer) const {
  printer->Print(variables_,
                 "for (int i = 0; i < $name$_.size(); i++) {\n"
                 "  $writeString$(output, $number$, $name$_.getRaw(i));\n"
                 "}\n");
}

void RepeatedImmutableStringFieldGenerator::GenerateSerializedSizeCode(
    io::Printer* printer) const {
  printer->Print(variables_,
                 "{\n"
                 "  int dataSize = 0;\n");
  printer->Indent();

  printer->Print(variables_,
                 "for (int i = 0; i < $name$_.size(); i++) {\n"
                 "  dataSize += computeStringSizeNoTag($name$_.getRaw(i));\n"
                 "}\n");

  printer->Print("size += dataSize;\n");

  printer->Print(variables_,
                 "size += $tag_size$ * get$capitalized_name$List().size();\n");

  printer->Outdent();
  printer->Print("}\n");
}

void RepeatedImmutableStringFieldGenerator::GenerateEqualsCode(
    io::Printer* printer) const {
  printer->Print(
      variables_,
      "if (!get$capitalized_name$List()\n"
      "    .equals(other.get$capitalized_name$List())) return false;\n");
}

void RepeatedImmutableStringFieldGenerator::GenerateHashCode(
    io::Printer* printer) const {
  printer->Print(
      variables_,
      "if (get$capitalized_name$Count() > 0) {\n"
      "  hash = (37 * hash) + $constant_name$;\n"
      "  hash = (53 * hash) + get$capitalized_name$List().hashCode();\n"
      "}\n");
}

std::string RepeatedImmutableStringFieldGenerator::GetBoxedType() const {
  return "String";
}

}  // namespace java
}  // namespace compiler
}  // namespace protobuf
}  // namespace google<|MERGE_RESOLUTION|>--- conflicted
+++ resolved
@@ -81,12 +81,8 @@
       "    throw new NullPointerException();\n"
       "  }\n";
   (*variables)["isStringEmpty"] = "com.google.protobuf.GeneratedMessage" +
-<<<<<<< HEAD
-                                GeneratedCodeVersionSuffix() + ".isStringEmpty";
-=======
                                   GeneratedCodeVersionSuffix() +
                                   ".isStringEmpty";
->>>>>>> f78fefc1
   (*variables)["writeString"] = "com.google.protobuf.GeneratedMessage" +
                                 GeneratedCodeVersionSuffix() + ".writeString";
   (*variables)["computeStringSize"] = "com.google.protobuf.GeneratedMessage" +
@@ -124,11 +120,7 @@
     (*variables)["clear_has_field_bit_builder"] = "";
 
     (*variables)["is_field_present_message"] =
-<<<<<<< HEAD
-       "!" + (*variables)["isStringEmpty"] + "(" + (*variables)["name"] + "_)";
-=======
         "!" + (*variables)["isStringEmpty"] + "(" + (*variables)["name"] + "_)";
->>>>>>> f78fefc1
   }
 
   // For repeated builders, one bit is used for whether the array is immutable.
