name: Java Tests

on:
  workflow_call:
    inputs:
      test-type:
        required: true
        description: "The type of test this is run from -- presubmit or continuous"
        type: string
      safe-checkout:
        required: true
        description: "The SHA key for the commit we want to run over"
        type: string

permissions:
  contents: read

jobs:
  linux:
    strategy:
      fail-fast: false
      matrix:
        include:
          - name: OpenJDK 8
            version: '8'
            image: us-docker.pkg.dev/protobuf-build/containers/test/linux/java:8-1fdbb997433cb22c1e49ef75ad374a8d6bb88702
            # TODO: b/318555165 - enable the layering check. Currently it does
            # not work correctly with the toolchain in this Docker image.
            targets: //java/... //java/internal:java_version --features=-layering_check
            run-on-presubmit: false
          - name: OpenJDK 11
            version: '11'
            image: us-docker.pkg.dev/protobuf-build/containers/test/linux/java:11-1fdbb997433cb22c1e49ef75ad374a8d6bb88702
            targets: //java/... //java/internal:java_version
            run-on-presubmit: false
          - name: OpenJDK 17
            version: '17'
            image: us-docker.pkg.dev/protobuf-build/containers/test/linux/java:17-1fdbb997433cb22c1e49ef75ad374a8d6bb88702
            targets: //java/... //java/internal:java_version
            run-on-presubmit: true
          - name: aarch64
            version: 'aarch64'
            image: us-docker.pkg.dev/protobuf-build/containers/test/linux/emulation:aarch64-63dd26c0c7a808d92673a3e52e848189d4ab0f17
            targets: //java/... //src/google/protobuf/compiler:protoc_aarch64_test
            run-on-presubmit: true

<<<<<<< HEAD
    name: Linux ${{ matrix.name }} ${{ !matrix.run-on-presubmit && '(Continuous)' || '' }} ${{ (!matrix.run-on-presubmit && inputs.test-type == 'continuous') && '[DID NOT RUN]' || '' }} 
=======
    name: Linux ${{ matrix.name }} ${{ !matrix.run-on-presubmit && '(Continuous)' || '' }} ${{ (!matrix.run-on-presubmit && inputs.test-type == 'presubmit') && '[DID NOT RUN]' || '' }} 
>>>>>>> 9ab8b456
    runs-on: ubuntu-latest
    steps:
      - name: Checkout pending changes
        uses: protocolbuffers/protobuf-ci/checkout@v3
        if: ${{ matrix.run-on-presubmit || inputs.test-type == 'continuous' }}
        with:
          ref: ${{ inputs.safe-checkout }}
      - name: Run tests
        uses: protocolbuffers/protobuf-ci/bazel-docker@v3
        if: ${{ matrix.run-on-presubmit || inputs.test-type == 'continuous' }}
        with:
          image: ${{ matrix.image }}
          credentials: ${{ secrets.GAR_SERVICE_ACCOUNT }}
          bazel-cache: java_linux/${{ matrix.version }}
          bazel: test ${{ matrix.targets }} --test_env=KOKORO_JAVA_VERSION

# TODO restore this test (or a better one) when gRPC has rebuilt with 26.x
  # linkage-monitor:
  #   name: Linux Linkage Monitor
  #   runs-on: ubuntu-latest
  #   steps:
  #     - name: Checkout pending changes
  #       uses: protocolbuffers/protobuf-ci/checkout@v3
  #       with:
  #         ref: ${{ inputs.safe-checkout }}
  #     - name: Run Linkage Monitor test
  #       uses: protocolbuffers/protobuf-ci/bazel-docker@v3
  #       with:
  #         image: us-docker.pkg.dev/protobuf-build/containers/test/linux/java:8-1fdbb997433cb22c1e49ef75ad374a8d6bb88702
  #         credentials: ${{ secrets.GAR_SERVICE_ACCOUNT }}
  #         bazel-cache: java_linux/8
  #         # TODO: b/318555165 - enable the layering check. Currently it does
  #         # not work correctly with the toolchain in this Docker image.
  #         bazel: test --test_output=all //java:linkage_monitor --spawn_strategy=standalone --features=-layering_check
  
  protobuf-bom:
    name: Protobuf Maven BOM
    runs-on: ubuntu-latest
    steps:
    - name: Checkout pending changes
      uses: protocolbuffers/protobuf-ci/checkout@v3
      with:
        ref: ${{ inputs.safe-checkout }}
    - name: Build protoc
      id: build-protoc
      uses: protocolbuffers/protobuf-ci/cross-compile-protoc@v3
      with:
        image: us-docker.pkg.dev/protobuf-build/containers/common/linux/bazel:6.3.0-91a0ac83e968068672bc6001a4d474cfd9a50f1d
        credentials: ${{ secrets.GAR_SERVICE_ACCOUNT }}
        architecture: linux-x86_64
    - name: Move protoc into place and clean up
      run: |
        mv ${{ steps.build-protoc.outputs.protoc }} protoc
        sudo rm -rf _build
    - name: Install snapshot version locally (not using generated pom.xml)
      run: |
        mvn -e -B -Dhttps.protocols=TLSv1.2 install -Dmaven.test.skip=true
      working-directory: java
    - name: Generate pom.xml files from the template
      uses: protocolbuffers/protobuf-ci/bazel-docker@v3
      with:
        image: us-docker.pkg.dev/protobuf-build/containers/test/linux/java:11-1fdbb997433cb22c1e49ef75ad374a8d6bb88702
        credentials: ${{ secrets.GAR_SERVICE_ACCOUNT }}
        bazel-cache: java_linux/11
        # protobuf-java and protobuf-java-util are the member of the BOM
        bash: |
          bazel build //java/core:core_mvn-pom //java/util:util_mvn-pom
          cp bazel-bin/java/core/core_mvn-pom.xml .
          cp bazel-bin/java/util/util_mvn-pom.xml .
    - name: Copy the generated pom.xml files to the local Maven repository
      shell: bash
      run: |
        LOCAL_MAVEN_GROUP_DIR="${HOME}/.m2/repository/com/google/protobuf"
        VERSION=$(grep "<version>" core_mvn-pom.xml | sed "s/<version>\(.*\)<\/version>/\1/" | xargs)
        cp core_mvn-pom.xml ${LOCAL_MAVEN_GROUP_DIR}/protobuf-java/${VERSION}/protobuf-java-${VERSION}.pom
        cp util_mvn-pom.xml ${LOCAL_MAVEN_GROUP_DIR}/protobuf-java-util/${VERSION}/protobuf-java-util-${VERSION}.pom
    - name: Clean up
      run: |
        sudo rm -rf _build
    - name: Validate Protobuf BOM
      uses: googleapis/java-cloud-bom/tests/validate-bom@fd56f04bb0bc581776a74031591f0b3bc5e7920a # v26.13.0
      with:
        bom-path: java/bom/pom.xml<|MERGE_RESOLUTION|>--- conflicted
+++ resolved
@@ -44,11 +44,7 @@
             targets: //java/... //src/google/protobuf/compiler:protoc_aarch64_test
             run-on-presubmit: true
 
-<<<<<<< HEAD
-    name: Linux ${{ matrix.name }} ${{ !matrix.run-on-presubmit && '(Continuous)' || '' }} ${{ (!matrix.run-on-presubmit && inputs.test-type == 'continuous') && '[DID NOT RUN]' || '' }} 
-=======
     name: Linux ${{ matrix.name }} ${{ !matrix.run-on-presubmit && '(Continuous)' || '' }} ${{ (!matrix.run-on-presubmit && inputs.test-type == 'presubmit') && '[DID NOT RUN]' || '' }} 
->>>>>>> 9ab8b456
     runs-on: ubuntu-latest
     steps:
       - name: Checkout pending changes
