--- conflicted
+++ resolved
@@ -29,15 +29,9 @@
         config:
           - { name: "Bazel 7", bazel_version: "7.1.1", continuous-only: true }
           - { name: "Fastbuild" }
-<<<<<<< HEAD
           - { name: "Optimized", flags: "-c opt", continuous-only: true }
-          - { name: "ASAN", flags: "--config=asan -c dbg", exclude-targets: "-//benchmarks:benchmark -//python/...", runner: ubuntu-20-large }
+          - { name: "ASAN", flags: "--config=asan -c dbg", exclude-targets: "-//benchmarks:benchmark -//python/...", runner: ubuntu-22-4core }
           - { name: "UBSAN", flags: "--config=ubsan -c dbg", exclude-targets: "-//benchmarks:benchmark -//python/... -//lua/...", continuous-only: true }
-=======
-          - { name: "Optimized", flags: "-c opt" }
-          - { name: "ASAN", flags: "--config=asan -c dbg", exclude-targets: "-//benchmarks:benchmark -//python/...", runner: ubuntu-22-4core }
-          - { name: "UBSAN", flags: "--config=ubsan -c dbg", exclude-targets: "-//benchmarks:benchmark -//python/... -//lua/..." }
->>>>>>> 507ba36e
           - { name: "32-bit", flags: "--copt=-m32 --linkopt=-m32", exclude-targets: "-//benchmarks:benchmark -//python/..." }
           # TODO: Add 32-bit ASAN test
           # TODO: Restore the FastTable tests
@@ -190,19 +184,11 @@
           - { os: ubuntu-latest, python-version: "3.8", architecture: x64, type: 'binary' }
           - { os: macos-12, python-version: "3.8", architecture: x64, type: 'binary' }
           - { os: ubuntu-latest, python-version: "3.12", architecture: x64, type: 'binary' }
-<<<<<<< HEAD
-          - { os: macos-12, python-version: "3.12", architecture: x64, type: 'binary' }
+          - { os: macos-13, python-version: "3.12", architecture: x64, type: 'binary' }
           - { os: ubuntu-latest, python-version: "3.8", architecture: x64, type: 'source', continuous-only: true }
-          - { os: macos-11, python-version: "3.8", architecture: x64, type: 'source', continuous-only: true }
+          - { os: macos-12, python-version: "3.8", architecture: x64, type: 'source', continuous-only: true }
           - { os: ubuntu-latest, python-version: "3.12", architecture: x64, type: 'source', continuous-only: true }
-          - { os: macos-12, python-version: "3.12", architecture: x64, type: 'source', continuous-only: true }
-=======
-          - { os: macos-13, python-version: "3.12", architecture: x64, type: 'binary' }
-          - { os: ubuntu-latest, python-version: "3.8", architecture: x64, type: 'source' }
-          - { os: macos-12, python-version: "3.8", architecture: x64, type: 'source' }
-          - { os: ubuntu-latest, python-version: "3.12", architecture: x64, type: 'source' }
-          - { os: macos-13, python-version: "3.12", architecture: x64, type: 'source' }
->>>>>>> 507ba36e
+          - { os: macos-13, python-version: "3.12", architecture: x64, type: 'source', continuous-only: true }
 
           # Windows uses the full API up until Python 3.10.
           - { os: windows-2019, python-version: "3.8", architecture: x86, type: 'binary', continuous-only: true }
