--- conflicted
+++ resolved
@@ -83,11 +83,7 @@
       # Stores a string that will serve as the prefix for all continuous tests.
       # Either way we prepend "(Continuous)" but in the case that we are in
       # a presubmit run, we should also mark them "[SKIPPED]"
-<<<<<<< HEAD
-      #  continuous-prefix: ${{ steps.set-continuous-prefix.outputs.continuous-prefix }}
-=======
       #continuous-prefix: ${{ steps.set-continuous-prefix.outputs.continuous-prefix }}
->>>>>>> dbb42ec4
     steps:
      - name: Check
         # Trivially pass for safe PRs, and explicitly error for unsafe ones
@@ -112,11 +108,7 @@
           #- name: Set Continuous Prefix
           #id: set-continuous-prefix
           #run: >
-<<<<<<< HEAD
-          # ${{ steps.test-type.outputs.test-type == 'presubmit' && echo "continuous-prefix='[SKIPPED](Continuous)'" || echo "continuous-prefix='(Continuous)'" }} >> $GITHUB_OUTPUT
-=======
           #${{ steps.test-type.outputs.test-type == 'presubmit' && echo "continuous-prefix='[SKIPPED](Continuous)'" || echo "continuous-prefix='(Continuous)'" }} >> $GITHUB_OUTPUT
->>>>>>> dbb42ec4
 
   remove-tag:
     name: Remove safety tag
