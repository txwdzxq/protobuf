--- conflicted
+++ resolved
@@ -8,11 +8,7 @@
   </parent>
   <groupId>com.google.protobuf</groupId>
   <artifactId>protoc</artifactId>
-<<<<<<< HEAD
-  <version>3.16.0</version>
-=======
   <version>3.17.0-rc-1</version>
->>>>>>> 7025f37c
   <packaging>pom</packaging>
   <name>Protobuf Compiler</name>
   <description>
